require=(function e(t,n,r){function s(o,u){if(!n[o]){if(!t[o]){var a=typeof require=="function"&&require;if(!u&&a)return a(o,!0);if(i)return i(o,!0);var f=new Error("Cannot find module '"+o+"'");throw f.code="MODULE_NOT_FOUND",f}var l=n[o]={exports:{}};t[o][0].call(l.exports,function(e){var n=t[o][1][e];return s(n?n:e)},l,l.exports,e,t,n,r)}return n[o].exports}var i=typeof require=="function"&&require;for(var o=0;o<r.length;o++)s(r[o]);return s})({1:[function(require,module,exports){
/*
    This file is part of ethereum.js.

    ethereum.js is free software: you can redistribute it and/or modify
    it under the terms of the GNU Lesser General Public License as published by
    the Free Software Foundation, either version 3 of the License, or
    (at your option) any later version.

    ethereum.js is distributed in the hope that it will be useful,
    but WITHOUT ANY WARRANTY; without even the implied warranty of
    MERCHANTABILITY or FITNESS FOR A PARTICULAR PURPOSE.  See the
    GNU Lesser General Public License for more details.

    You should have received a copy of the GNU Lesser General Public License
    along with ethereum.js.  If not, see <http://www.gnu.org/licenses/>.
*/
/** @file abi.js
 * @authors:
 *   Marek Kotewicz <marek@ethdev.com>
 *   Gav Wood <g@ethdev.com>
 * @date 2014
 */

var utils = require('./utils');
var types = require('./types');
var c = require('./config');
var f = require('./formatters');

var displayTypeError = function (type) {
    console.error('parser does not support type: ' + type);
};

/// This method should be called if we want to check if givent type is an array type
/// @returns true if it is, otherwise false
var arrayType = function (type) {
    return type.slice(-2) === '[]';
};

var dynamicTypeBytes = function (type, value) {
    // TODO: decide what to do with array of strings
    if (arrayType(type) || type === 'string')    // only string itself that is dynamic; stringX is static length.
        return f.formatInputInt(value.length);
    return "";
};

var inputTypes = types.inputTypes();

/// Formats input params to bytes
/// @param abi contract method inputs
/// @param array of params that will be formatted to bytes
/// @returns bytes representation of input params
var formatInput = function (inputs, params) {
    var bytes = "";
    var toAppendConstant = "";
    var toAppendArrayContent = "";

    /// first we iterate in search for dynamic
    inputs.forEach(function (input, index) {
        bytes += dynamicTypeBytes(input.type, params[index]);
    });

    inputs.forEach(function (input, i) {
        /*jshint maxcomplexity:5 */
        var typeMatch = false;
        for (var j = 0; j < inputTypes.length && !typeMatch; j++) {
            typeMatch = inputTypes[j].type(inputs[i].type, params[i]);
        }
        if (!typeMatch) {
            displayTypeError(inputs[i].type);
        }

        var formatter = inputTypes[j - 1].format;

        if (arrayType(inputs[i].type))
            toAppendArrayContent += params[i].reduce(function (acc, curr) {
                return acc + formatter(curr);
            }, "");
        else if (inputs[i].type === 'string')
            toAppendArrayContent += formatter(params[i]);
        else
            toAppendConstant += formatter(params[i]);
    });

    bytes += toAppendConstant + toAppendArrayContent;

    return bytes;
};

var dynamicBytesLength = function (type) {
    if (arrayType(type) || type === 'string')   // only string itself that is dynamic; stringX is static length.
        return c.ETH_PADDING * 2;
    return 0;
};

var outputTypes = types.outputTypes();

/// Formats output bytes back to param list
/// @param contract abi method outputs
/// @param bytes representtion of output
/// @returns array of output params
var formatOutput = function (outs, output) {

    output = output.slice(2);
    var result = [];
    var padding = c.ETH_PADDING * 2;

    var dynamicPartLength = outs.reduce(function (acc, curr) {
        return acc + dynamicBytesLength(curr.type);
    }, 0);

    var dynamicPart = output.slice(0, dynamicPartLength);
    output = output.slice(dynamicPartLength);

    outs.forEach(function (out, i) {
        /*jshint maxcomplexity:6 */
        var typeMatch = false;
        for (var j = 0; j < outputTypes.length && !typeMatch; j++) {
            typeMatch = outputTypes[j].type(outs[i].type);
        }

        if (!typeMatch) {
            displayTypeError(outs[i].type);
        }

        var formatter = outputTypes[j - 1].format;
        if (arrayType(outs[i].type)) {
            var size = f.formatOutputUInt(dynamicPart.slice(0, padding));
            dynamicPart = dynamicPart.slice(padding);
            var array = [];
            for (var k = 0; k < size; k++) {
                array.push(formatter(output.slice(0, padding)));
                output = output.slice(padding);
            }
            result.push(array);
        }
        else if (types.prefixedType('string')(outs[i].type)) {
            dynamicPart = dynamicPart.slice(padding);
            result.push(formatter(output.slice(0, padding)));
            output = output.slice(padding);
        } else {
            result.push(formatter(output.slice(0, padding)));
            output = output.slice(padding);
        }
    });

    return result;
};

/// @param json abi for contract
/// @returns input parser object for given json abi
/// TODO: refactor creating the parser, do not double logic from contract
var inputParser = function (json) {
    var parser = {};
    json.forEach(function (method) {
        var displayName = utils.extractDisplayName(method.name);
        var typeName = utils.extractTypeName(method.name);

        var impl = function () {
            var params = Array.prototype.slice.call(arguments);
            return formatInput(method.inputs, params);
        };

        if (parser[displayName] === undefined) {
            parser[displayName] = impl;
        }

        parser[displayName][typeName] = impl;
    });

    return parser;
};

/// @param json abi for contract
/// @returns output parser for given json abi
var outputParser = function (json) {
    var parser = {};
    json.forEach(function (method) {

        var displayName = utils.extractDisplayName(method.name);
        var typeName = utils.extractTypeName(method.name);

        var impl = function (output) {
            return formatOutput(method.outputs, output);
        };

        if (parser[displayName] === undefined) {
            parser[displayName] = impl;
        }

        parser[displayName][typeName] = impl;
    });

    return parser;
};

module.exports = {
    inputParser: inputParser,
    outputParser: outputParser,
    formatInput: formatInput,
    formatOutput: formatOutput
};

},{"./config":2,"./formatters":8,"./types":16,"./utils":17}],2:[function(require,module,exports){
/*
    This file is part of ethereum.js.

    ethereum.js is free software: you can redistribute it and/or modify
    it under the terms of the GNU Lesser General Public License as published by
    the Free Software Foundation, either version 3 of the License, or
    (at your option) any later version.

    ethereum.js is distributed in the hope that it will be useful,
    but WITHOUT ANY WARRANTY; without even the implied warranty of
    MERCHANTABILITY or FITNESS FOR A PARTICULAR PURPOSE.  See the
    GNU Lesser General Public License for more details.

    You should have received a copy of the GNU Lesser General Public License
    along with ethereum.js.  If not, see <http://www.gnu.org/licenses/>.
*/
/** @file config.js
 * @authors:
 *   Marek Kotewicz <marek@ethdev.com>
 * @date 2015
 */

/// required to define ETH_BIGNUMBER_ROUNDING_MODE
if ("build" !== 'build') {/*
    var BigNumber = require('bignumber.js'); // jshint ignore:line
*/}

var ETH_UNITS = [ 
    'wei', 
    'Kwei', 
    'Mwei', 
    'Gwei', 
    'szabo', 
    'finney', 
    'ether', 
    'grand', 
    'Mether', 
    'Gether', 
    'Tether', 
    'Pether', 
    'Eether', 
    'Zether', 
    'Yether', 
    'Nether', 
    'Dether', 
    'Vether', 
    'Uether' 
];

module.exports = {
    ETH_PADDING: 32,
    ETH_SIGNATURE_LENGTH: 4,
    ETH_UNITS: ETH_UNITS,
    ETH_BIGNUMBER_ROUNDING_MODE: { ROUNDING_MODE: BigNumber.ROUND_DOWN },
    ETH_POLLING_TIMEOUT: 1000,
    ETH_DEFAULTBLOCK: -1
};


},{}],3:[function(require,module,exports){
/*
    This file is part of ethereum.js.

    ethereum.js is free software: you can redistribute it and/or modify
    it under the terms of the GNU Lesser General Public License as published by
    the Free Software Foundation, either version 3 of the License, or
    (at your option) any later version.

    ethereum.js is distributed in the hope that it will be useful,
    but WITHOUT ANY WARRANTY; without even the implied warranty of
    MERCHANTABILITY or FITNESS FOR A PARTICULAR PURPOSE.  See the
    GNU Lesser General Public License for more details.

    You should have received a copy of the GNU Lesser General Public License
    along with ethereum.js.  If not, see <http://www.gnu.org/licenses/>.
*/
/** @file contract.js
 * @authors:
 *   Marek Kotewicz <marek@ethdev.com>
 * @date 2014
 */

var web3 = require('./web3'); 
var abi = require('./abi');
var utils = require('./utils');
var eventImpl = require('./event');
var signature = require('./signature');

var exportNatspecGlobals = function (vars) {
    // it's used byt natspec.js
    // TODO: figure out better way to solve this
    web3._currentContractAbi = vars.abi;
    web3._currentContractAddress = vars.address;
    web3._currentContractMethodName = vars.method;
    web3._currentContractMethodParams = vars.params;
};

var addFunctionRelatedPropertiesToContract = function (contract) {
    
    contract.call = function (options) {
        contract._isTransaction = false;
        contract._options = options;
        return contract;
    };


    contract.sendTransaction = function (options) {
        contract._isTransaction = true;
        contract._options = options;
        return contract;
    };
    // DEPRECATED
    contract.transact = function (options) {

        console.warn('myContract.transact() is deprecated please use myContract.sendTransaction() instead.');

        return contract.sendTransaction(options);
    };

    contract._options = {};
    ['gas', 'gasPrice', 'value', 'from'].forEach(function(p) {
        contract[p] = function (v) {
            contract._options[p] = v;
            return contract;
        };
    });

};

var addFunctionsToContract = function (contract, desc, address) {
    var inputParser = abi.inputParser(desc);
    var outputParser = abi.outputParser(desc);

    // create contract functions
    utils.filterFunctions(desc).forEach(function (method) {

        var displayName = utils.extractDisplayName(method.name);
        var typeName = utils.extractTypeName(method.name);

        var impl = function () {
            /*jshint maxcomplexity:7 */
            var params = Array.prototype.slice.call(arguments);
            var sign = signature.functionSignatureFromAscii(method.name);
            var parsed = inputParser[displayName][typeName].apply(null, params);

            var options = contract._options || {};
            options.to = address;
            options.data = sign + parsed;
            
            var isTransaction = contract._isTransaction === true || (contract._isTransaction !== false && !method.constant);
            var collapse = options.collapse !== false;
            
            // reset
            contract._options = {};
            contract._isTransaction = null;

            if (isTransaction) {
                
                exportNatspecGlobals({
                    abi: desc,
                    address: address,
                    method: method.name,
                    params: params
                });

                // transactions do not have any output, cause we do not know, when they will be processed
                web3.eth.sendTransaction(options);
                return;
            }
            
            var output = web3.eth.call(options);
            var ret = outputParser[displayName][typeName](output);
            if (collapse)
            {
                if (ret.length === 1)
                    ret = ret[0];
                else if (ret.length === 0)
                    ret = null;
            }
            return ret;
        };

        if (contract[displayName] === undefined) {
            contract[displayName] = impl;
        }

        contract[displayName][typeName] = impl;
    });
};

var addEventRelatedPropertiesToContract = function (contract, desc, address) {
    contract.address = address;
    contract._onWatchEventResult = function (data) {
        var matchingEvent = event.getMatchingEvent(utils.filterEvents(desc));
        var parser = eventImpl.outputParser(matchingEvent);
        return parser(data);
    };
    
    Object.defineProperty(contract, 'topic', {
        get: function() {
            return utils.filterEvents(desc).map(function (e) {
                return signature.eventSignatureFromAscii(e.name);
            });
        }
    });

};

var addEventsToContract = function (contract, desc, address) {
    // create contract events
    utils.filterEvents(desc).forEach(function (e) {

        var impl = function () {
            var params = Array.prototype.slice.call(arguments);
            var sign = signature.eventSignatureFromAscii(e.name);
            var event = eventImpl.inputParser(address, sign, e);
            var o = event.apply(null, params);
            var outputFormatter = function (data) {
                var parser = eventImpl.outputParser(e);
                return parser(data);
            };
            return web3.eth.filter(o, undefined, undefined, outputFormatter);
        };
        
        // this property should be used by eth.filter to check if object is an event
        impl._isEvent = true;

        var displayName = utils.extractDisplayName(e.name);
        var typeName = utils.extractTypeName(e.name);

        if (contract[displayName] === undefined) {
            contract[displayName] = impl;
        }

        contract[displayName][typeName] = impl;

    });
};


/**
 * This method should be called when we want to call / transact some solidity method from javascript
 * it returns an object which has same methods available as solidity contract description
 * usage example: 
 *
 * var abi = [{
 *      name: 'myMethod',
 *      inputs: [{ name: 'a', type: 'string' }],
 *      outputs: [{name: 'd', type: 'string' }]
 * }];  // contract abi
 *
 * var MyContract = web3.eth.contract(abi); // creation of contract prototype
 *
 * var contractInstance = new MyContract('0x0123123121');
 *
 * contractInstance.myMethod('this is test string param for call'); // myMethod call (implicit, default)
 * contractInstance.call().myMethod('this is test string param for call'); // myMethod call (explicit)
 * contractInstance.sendTransaction().myMethod('this is test string param for transact'); // myMethod sendTransaction
 *
 * @param abi - abi json description of the contract, which is being created
 * @returns contract object
 */
var contract = function (abi) {

    // return prototype
    if(abi instanceof Array && arguments.length === 1) {
        return Contract.bind(null, abi);
<<<<<<< HEAD

    // deprecated: auto initiate contract
    } else {

        console.warn('Initiating a contract like this is deprecated please use var MyContract = eth.contract(abi); new MyContract(address); instead.');

        return new Contract(arguments[1], arguments[0]);
    }

};

=======

    // deprecated: auto initiate contract
    } else {

        console.warn('Initiating a contract like this is deprecated please use var MyContract = eth.contract(abi); new MyContract(address); instead.');

        return new Contract(arguments[1], arguments[0]);
    }

};

>>>>>>> 0b9d450a
function Contract(abi, address) {

    // workaround for invalid assumption that method.name is the full anonymous prototype of the method.
    // it's not. it's just the name. the rest of the code assumes it's actually the anonymous
    // prototype, so we make it so as a workaround.
    // TODO: we may not want to modify input params, maybe use copy instead?
    abi.forEach(function (method) {
        if (method.name.indexOf('(') === -1) {
            var displayName = method.name;
            var typeName = method.inputs.map(function(i){return i.type; }).join();
            method.name = displayName + '(' + typeName + ')';
        }
    });

    var result = {};
    addFunctionRelatedPropertiesToContract(result);
    addFunctionsToContract(result, abi, address);
    addEventRelatedPropertiesToContract(result, abi, address);
    addEventsToContract(result, abi, address);

    return result;
}

module.exports = contract;


},{"./abi":1,"./event":6,"./signature":15,"./utils":17,"./web3":19}],4:[function(require,module,exports){
/*
    This file is part of ethereum.js.

    ethereum.js is free software: you can redistribute it and/or modify
    it under the terms of the GNU Lesser General Public License as published by
    the Free Software Foundation, either version 3 of the License, or
    (at your option) any later version.

    ethereum.js is distributed in the hope that it will be useful,
    but WITHOUT ANY WARRANTY; without even the implied warranty of
    MERCHANTABILITY or FITNESS FOR A PARTICULAR PURPOSE.  See the
    GNU Lesser General Public License for more details.

    You should have received a copy of the GNU Lesser General Public License
    along with ethereum.js.  If not, see <http://www.gnu.org/licenses/>.
*/
/** @file db.js
 * @authors:
 *   Marek Kotewicz <marek@ethdev.com>
 * @date 2015
 */

/// @returns an array of objects describing web3.db api methods
var methods = function () {
    return [
    { name: 'put', call: 'db_put' },
    { name: 'get', call: 'db_get' },
    { name: 'putString', call: 'db_putString' },
    { name: 'getString', call: 'db_getString' }
    ];
};

module.exports = {
    methods: methods
};

},{}],5:[function(require,module,exports){
/*
    This file is part of ethereum.js.

    ethereum.js is free software: you can redistribute it and/or modify
    it under the terms of the GNU Lesser General Public License as published by
    the Free Software Foundation, either version 3 of the License, or
    (at your option) any later version.

    ethereum.js is distributed in the hope that it will be useful,
    but WITHOUT ANY WARRANTY; without even the implied warranty of
    MERCHANTABILITY or FITNESS FOR A PARTICULAR PURPOSE.  See the
    GNU Lesser General Public License for more details.

    You should have received a copy of the GNU Lesser General Public License
    along with ethereum.js.  If not, see <http://www.gnu.org/licenses/>.
*/
/** @file eth.js
 * @authors:
 *   Marek Kotewicz <marek@ethdev.com>
 * @date 2015
 */

var formatters = require('./formatters');
<<<<<<< HEAD
// var utils = require('./utils');
=======
>>>>>>> 0b9d450a


var blockCall = function (args) {
    return typeof args[0] === "string" ? "eth_blockByHash" : "eth_blockByNumber";
};

var transactionCall = function (args) {
    return typeof args[0] === "string" ? 'eth_transactionByHash' : 'eth_transactionByNumber';
};

var uncleCall = function (args) {
    return typeof args[0] === "string" ? 'eth_uncleByHash' : 'eth_uncleByNumber';
};

var transactionCountCall = function (args) {
    return typeof args[0] === "string" ? 'eth_transactionCountByHash' : 'eth_transactionCountByNumber';
};
<<<<<<< HEAD
=======

var uncleCountCall = function (args) {
    return typeof args[0] === "string" ? 'eth_uncleCountByHash' : 'eth_uncleCountByNumber';
};

/// @returns an array of objects describing web3.eth api methods
var methods = [
    { name: 'getBalance', call: 'eth_balanceAt', outputFormatter: formatters.convertToBigNumber},
    { name: 'getState', call: 'eth_stateAt' },
    { name: 'getStorage', call: 'eth_storageAt' },
    { name: 'getData', call: 'eth_codeAt' },
    { name: 'getBlock', call: blockCall, outputFormatter: formatters.outputBlockFormatter},
    { name: 'getUncle', call: uncleCall, outputFormatter: formatters.outputBlockFormatter},
    { name: 'getCompilers', call: 'eth_compilers' },
    { name: 'getBlockTransactionCount', call: transactionCountCall },
    { name: 'getBlockUncleCount', call: uncleCountCall },
    { name: 'getTransaction', call: transactionCall, outputFormatter: formatters.outputTransactionFormatter },
    { name: 'getTransactionCount', call: 'eth_countAt'},
    { name: 'sendTransaction', call: 'eth_transact', inputFormatter: formatters.inputTransactionFormatter },
    { name: 'call', call: 'eth_call' },
    { name: 'compile.solidity', call: 'eth_solidity' },
    { name: 'compile.lll', call: 'eth_lll' },
    { name: 'compile.serpent', call: 'eth_serpent' },
    { name: 'flush', call: 'eth_flush' },

    // deprecated methods
    { name: 'balanceAt', call: 'eth_balanceAt', newMethod: 'getBalance' },
    { name: 'stateAt', call: 'eth_stateAt', newMethod: 'getState' },
    { name: 'storageAt', call: 'eth_storageAt', newMethod: 'getStorage' },
    { name: 'countAt', call: 'eth_countAt', newMethod: 'getTransactionCount' },
    { name: 'codeAt', call: 'eth_codeAt', newMethod: 'getData' },
    { name: 'transact', call: 'eth_transact', newMethod: 'sendTransaction' },
    { name: 'block', call: blockCall, newMethod: 'getBlock' },
    { name: 'transaction', call: transactionCall, newMethod: 'getTransaction' },
    { name: 'uncle', call: uncleCall, newMethod: 'getUncle' },
    { name: 'compilers', call: 'eth_compilers', newMethod: 'getCompilers' },
    { name: 'solidity', call: 'eth_solidity', newMethod: 'compile.solidity' },
    { name: 'lll', call: 'eth_lll', newMethod: 'compile.lll' },
    { name: 'serpent', call: 'eth_serpent', newMethod: 'compile.serpent' },
    { name: 'transactionCount', call: transactionCountCall, newMethod: 'getBlockTransactionCount' },
    { name: 'uncleCount', call: uncleCountCall, newMethod: 'getBlockUncleCount' },
    { name: 'logs', call: 'eth_logs' }
];
>>>>>>> 0b9d450a

var uncleCountCall = function (args) {
    return typeof args[0] === "string" ? 'eth_uncleCountByHash' : 'eth_uncleCountByNumber';
};

/// @returns an array of objects describing web3.eth api methods
var methods = [
    { name: 'getBalance', call: 'eth_balanceAt', addDefaultblock: 2, outputFormatter: formatters.convertToBigNumber},
    { name: 'getStorage', call: 'eth_storageAt', addDefaultblock: 2},
    { name: 'getStorageAt', call: 'eth_stateAt', addDefaultblock: 3},
    { name: 'getData', call: 'eth_codeAt', addDefaultblock: 2},
    { name: 'getBlock', call: blockCall, outputFormatter: formatters.outputBlockFormatter},
    { name: 'getUncle', call: uncleCall, outputFormatter: formatters.outputBlockFormatter},
    { name: 'getCompilers', call: 'eth_compilers' },
    { name: 'getBlockTransactionCount', call: transactionCountCall },
    { name: 'getBlockUncleCount', call: uncleCountCall },
    { name: 'getTransaction', call: transactionCall, outputFormatter: formatters.outputTransactionFormatter },
    { name: 'getTransactionCount', call: 'eth_countAt', addDefaultblock: 2},
    { name: 'sendTransaction', call: 'eth_transact', inputFormatter: formatters.inputTransactionFormatter },
    { name: 'call', call: 'eth_call', addDefaultblock: 2},
    { name: 'compile.solidity', call: 'eth_solidity' },
    { name: 'compile.lll', call: 'eth_lll' },
    { name: 'compile.serpent', call: 'eth_serpent' },
    { name: 'flush', call: 'eth_flush' },

    // deprecated methods
    { name: 'balanceAt', call: 'eth_balanceAt', newMethod: 'eth.getBalance' },
    { name: 'stateAt', call: 'eth_stateAt', newMethod: 'eth.getStorageAt' },
    { name: 'storageAt', call: 'eth_storageAt', newMethod: 'eth.getStorage' },
    { name: 'countAt', call: 'eth_countAt', newMethod: 'eth.getTransactionCount' },
    { name: 'codeAt', call: 'eth_codeAt', newMethod: 'eth.getData' },
    { name: 'transact', call: 'eth_transact', newMethod: 'eth.sendTransaction' },
    { name: 'block', call: blockCall, newMethod: 'eth.getBlock' },
    { name: 'transaction', call: transactionCall, newMethod: 'eth.getTransaction' },
    { name: 'uncle', call: uncleCall, newMethod: 'eth.getUncle' },
    { name: 'compilers', call: 'eth_compilers', newMethod: 'eth.getCompilers' },
    { name: 'solidity', call: 'eth_solidity', newMethod: 'eth.compile.solidity' },
    { name: 'lll', call: 'eth_lll', newMethod: 'eth.compile.lll' },
    { name: 'serpent', call: 'eth_serpent', newMethod: 'eth.compile.serpent' },
    { name: 'transactionCount', call: transactionCountCall, newMethod: 'eth.getBlockTransactionCount' },
    { name: 'uncleCount', call: uncleCountCall, newMethod: 'eth.getBlockUncleCount' },
    { name: 'logs', call: 'eth_logs' }
];

/// @returns an array of objects describing web3.eth api properties
var properties = [
<<<<<<< HEAD
    { name: 'coinbase', getter: 'eth_coinbase'},
    { name: 'mining', getter: 'eth_mining'},
    { name: 'gasPrice', getter: 'eth_gasPrice', outputFormatter: formatters.convertToBigNumber},
    { name: 'accounts', getter: 'eth_accounts' },
    { name: 'blockNumber', getter: 'eth_number'},

    // deprecated properties
    { name: 'listening', getter: 'net_listening', setter: 'eth_setListening', newProperty: 'net.listening'},
    { name: 'peerCount', getter: 'net_peerCount', newProperty: 'net.peerCount'},
    { name: 'number', getter: 'eth_number', newProperty: 'eth.blockNumber'}
=======
    { name: 'coinbase', getter: 'eth_coinbase', setter: 'eth_setCoinbase' },
    { name: 'listening', getter: 'eth_listening', setter: 'eth_setListening' },
    { name: 'mining', getter: 'eth_mining', setter: 'eth_setMining' },
    { name: 'gasPrice', getter: 'eth_gasPrice', outputFormatter: formatters.convertToBigNumber},
    { name: 'accounts', getter: 'eth_accounts' },
    { name: 'peerCount', getter: 'eth_peerCount' },
    { name: 'defaultBlock', getter: 'eth_defaultBlock', setter: 'eth_setDefaultBlock' },
    { name: 'blockNumber', getter: 'eth_number'},

    // deprecated properties
    { name: 'number', getter: 'eth_number', newProperty: 'blockNumber'}
>>>>>>> 0b9d450a
];


module.exports = {
    methods: methods,
    properties: properties
};


},{"./formatters":8}],6:[function(require,module,exports){
/*
    This file is part of ethereum.js.

    ethereum.js is free software: you can redistribute it and/or modify
    it under the terms of the GNU Lesser General Public License as published by
    the Free Software Foundation, either version 3 of the License, or
    (at your option) any later version.

    ethereum.js is distributed in the hope that it will be useful,
    but WITHOUT ANY WARRANTY; without even the implied warranty of
    MERCHANTABILITY or FITNESS FOR A PARTICULAR PURPOSE.  See the
    GNU Lesser General Public License for more details.

    You should have received a copy of the GNU Lesser General Public License
    along with ethereum.js.  If not, see <http://www.gnu.org/licenses/>.
*/
/** @file event.js
 * @authors:
 *   Marek Kotewicz <marek@ethdev.com>
 * @date 2014
 */

var abi = require('./abi');
var utils = require('./utils');
var signature = require('./signature');

/// filter inputs array && returns only indexed (or not) inputs
/// @param inputs array
/// @param bool if result should be an array of indexed params on not
/// @returns array of (not?) indexed params
var filterInputs = function (inputs, indexed) {
    return inputs.filter(function (current) {
        return current.indexed === indexed;
    });
};

var inputWithName = function (inputs, name) {
    var index = utils.findIndex(inputs, function (input) {
        return input.name === name;
    });
    
    if (index === -1) {
        console.error('indexed param with name ' + name + ' not found');
        return undefined;
    }
    return inputs[index];
};

var indexedParamsToTopics = function (event, indexed) {
    // sort keys?
    return Object.keys(indexed).map(function (key) {
        var inputs = [inputWithName(filterInputs(event.inputs, true), key)];

        var value = indexed[key];
        if (value instanceof Array) {
            return value.map(function (v) {
                return abi.formatInput(inputs, [v]);
            }); 
        }
        return abi.formatInput(inputs, [value]);
    });
};

var inputParser = function (address, sign, event) {
    
    // valid options are 'earliest', 'latest', 'offset' and 'max', as defined for 'eth.filter'
    return function (indexed, options) {
        var o = options || {};
        o.address = address;
        o.topic = [];
        o.topic.push(sign);
        if (indexed) {
            o.topic = o.topic.concat(indexedParamsToTopics(event, indexed));
        }
        return o;
    };
};

var getArgumentsObject = function (inputs, indexed, notIndexed) {
    var indexedCopy = indexed.slice();
    var notIndexedCopy = notIndexed.slice();
    return inputs.reduce(function (acc, current) {
        var value;
        if (current.indexed)
            value = indexedCopy.splice(0, 1)[0];
        else
            value = notIndexedCopy.splice(0, 1)[0];

        acc[current.name] = value;
        return acc;
    }, {}); 
};
 
var outputParser = function (event) {
    
    return function (output) {
        var result = {
            event: utils.extractDisplayName(event.name),
            number: output.number,
            hash: output.hash,
            args: {}
        };

        output.topics = output.topic; // fallback for go-ethereum
        if (!output.topic) {
            return result;
        }
       
        var indexedOutputs = filterInputs(event.inputs, true);
        var indexedData = "0x" + output.topic.slice(1, output.topic.length).map(function (topic) { return topic.slice(2); }).join("");
        var indexedRes = abi.formatOutput(indexedOutputs, indexedData);

        var notIndexedOutputs = filterInputs(event.inputs, false);
        var notIndexedRes = abi.formatOutput(notIndexedOutputs, output.data);

        result.args = getArgumentsObject(event.inputs, indexedRes, notIndexedRes);

        return result;
    };
};

var getMatchingEvent = function (events, payload) {
    for (var i = 0; i < events.length; i++) {
        var sign = signature.eventSignatureFromAscii(events[i].name); 
        if (sign === payload.topic[0]) {
            return events[i];
        }
    }
    return undefined;
};


module.exports = {
    inputParser: inputParser,
    outputParser: outputParser,
    getMatchingEvent: getMatchingEvent
};


},{"./abi":1,"./signature":15,"./utils":17}],7:[function(require,module,exports){
/*
    This file is part of ethereum.js.

    ethereum.js is free software: you can redistribute it and/or modify
    it under the terms of the GNU Lesser General Public License as published by
    the Free Software Foundation, either version 3 of the License, or
    (at your option) any later version.

    ethereum.js is distributed in the hope that it will be useful,
    but WITHOUT ANY WARRANTY; without even the implied warranty of
    MERCHANTABILITY or FITNESS FOR A PARTICULAR PURPOSE.  See the
    GNU Lesser General Public License for more details.

    You should have received a copy of the GNU Lesser General Public License
    along with ethereum.js.  If not, see <http://www.gnu.org/licenses/>.
*/
/** @file filter.js
 * @authors:
 *   Jeffrey Wilcke <jeff@ethdev.com>
 *   Marek Kotewicz <marek@ethdev.com>
 *   Marian Oancea <marian@ethdev.com>
 *   Gav Wood <g@ethdev.com>
 * @date 2014
 */

var utils = require('./utils');

/// Should be called to check if filter implementation is valid
/// @returns true if it is, otherwise false
var implementationIsValid = function (i) {
    return !!i && 
        typeof i.newFilter === 'function' && 
        typeof i.getLogs === 'function' && 
        typeof i.uninstallFilter === 'function' &&
        typeof i.startPolling === 'function' &&
        typeof i.stopPolling === 'function';
};

/// This method should be called on options object, to verify deprecated properties && lazy load dynamic ones
/// @param should be string or object
/// @returns options string or object
var getOptions = function (options) {
    /*jshint maxcomplexity:5 */

    if (typeof options === 'string') {
        return options;
    } 

    options = options || {};

    if (options.topics)
        console.warn('"topics" is deprecated, is "topic" instead');

    // make sure topics, get converted to hex
    if(options.topic instanceof Array) {
        options.topic = options.topic.map(function(topic){
            return utils.toHex(topic);
        });
    }


    // evaluate lazy properties
    return {
        to: options.to,
        topic: options.topic,
        earliest: options.earliest,
        latest: options.latest,
        max: options.max,
        skip: options.skip,
        address: options.address
    };
};

/// Should be used when we want to watch something
/// it's using inner polling mechanism and is notified about changes
/// @param options are filter options
/// @param implementation, an abstract polling implementation
/// @param formatter (optional), callback function which formats output before 'real' callback 
var filter = function(options, implementation, formatter) {
    if (!implementationIsValid(implementation)) {
        console.error('filter implemenation is invalid');
        return;
    }

    options = getOptions(options);
    var callbacks = [];
    var filterId = implementation.newFilter(options);

    // call the callbacks
    var onMessages = function (messages) {
        messages.forEach(function (message) {
            message = formatter ? formatter(message) : message;
            callbacks.forEach(function (callback) {
                callback(message);
            });
        });
    };

    implementation.startPolling(filterId, onMessages, implementation.uninstallFilter);

    var watch = function(callback) {
        callbacks.push(callback);
    };

    var stopWatching = function() {
        implementation.stopPolling(filterId);
        implementation.uninstallFilter(filterId);
        callbacks = [];
    };

    var get = function () {
        return implementation.getLogs(filterId);
    };
    
    return {
        watch: watch,
        stopWatching: stopWatching,
        get: get,

        // DEPRECATED methods
        changed:  function(){
            console.warn('watch().changed() is deprecated please use filter().watch() instead.');
            return watch.apply(this, arguments);
        },
        arrived:  function(){
            console.warn('watch().arrived() is deprecated please use filter().watch() instead.');
            return watch.apply(this, arguments);
        },
        happened:  function(){
            console.warn('watch().happened() is deprecated please use filter().watch() instead.');
            return watch.apply(this, arguments);
        },
        uninstall: function(){
            console.warn('watch().uninstall() is deprecated please use filter().stopWatching() instead.');
            return stopWatching.apply(this, arguments);
        },
        messages: function(){
            console.warn('watch().messages() is deprecated please use filter().get() instead.');
            return get.apply(this, arguments);
        },
        logs: function(){
            console.warn('watch().logs() is deprecated please use filter().get() instead.');
            return get.apply(this, arguments);
        }
    };
};

module.exports = filter;


},{"./utils":17}],8:[function(require,module,exports){
/*
    This file is part of ethereum.js.

    ethereum.js is free software: you can redistribute it and/or modify
    it under the terms of the GNU Lesser General Public License as published by
    the Free Software Foundation, either version 3 of the License, or
    (at your option) any later version.

    ethereum.js is distributed in the hope that it will be useful,
    but WITHOUT ANY WARRANTY; without even the implied warranty of
    MERCHANTABILITY or FITNESS FOR A PARTICULAR PURPOSE.  See the
    GNU Lesser General Public License for more details.

    You should have received a copy of the GNU Lesser General Public License
    along with ethereum.js.  If not, see <http://www.gnu.org/licenses/>.
*/
/** @file formatters.js
 * @authors:
 *   Marek Kotewicz <marek@ethdev.com>
 * @date 2015
 */

if ("build" !== 'build') {/*
    var BigNumber = require('bignumber.js'); // jshint ignore:line
*/}

var utils = require('./utils');
var c = require('./config');

/// @param string string to be padded
/// @param number of characters that result string should have
/// @param sign, by default 0
/// @returns right aligned string
var padLeft = function (string, chars, sign) {
    return new Array(chars - string.length + 1).join(sign ? sign : "0") + string;
};

/// Formats input value to byte representation of int
/// If value is negative, return it's two's complement
/// If the value is floating point, round it down
/// @returns right-aligned byte representation of int
var formatInputInt = function (value) {
    /*jshint maxcomplexity:7 */
    var padding = c.ETH_PADDING * 2;
    if (utils.isBigNumber(value) || typeof value === 'number') {
        if (typeof value === 'number')
            value = new BigNumber(value);
        BigNumber.config(c.ETH_BIGNUMBER_ROUNDING_MODE);
        value = value.round();

        if (value.lessThan(0)) 
            value = new BigNumber("ffffffffffffffffffffffffffffffffffffffffffffffffffffffffffffffff", 16).plus(value).plus(1);
        value = value.toString(16);
    }
    else if (typeof value === 'string') {
        if (value.indexOf('0x') === 0) {
            value = value.substr(2);
        } else {
            value = formatInputInt(new BigNumber(value));
        }
    }
    else
        value = (+value).toString(16);
    return padLeft(value, padding);
};

/// Formats input value to byte representation of string
/// @returns left-algined byte representation of string
var formatInputString = function (value) {
    return utils.fromAscii(value, c.ETH_PADDING).substr(2);
};

/// Formats input value to byte representation of bool
/// @returns right-aligned byte representation bool
var formatInputBool = function (value) {
    return '000000000000000000000000000000000000000000000000000000000000000' + (value ?  '1' : '0');
};

/// Formats input value to byte representation of real
/// Values are multiplied by 2^m and encoded as integers
/// @returns byte representation of real
var formatInputReal = function (value) {
    return formatInputInt(new BigNumber(value).times(new BigNumber(2).pow(128))); 
};


/// Check if input value is negative
/// @param value is hex format
/// @returns true if it is negative, otherwise false
var signedIsNegative = function (value) {
    return (new BigNumber(value.substr(0, 1), 16).toString(2).substr(0, 1)) === '1';
};

/// Formats input right-aligned input bytes to int
/// @returns right-aligned input bytes formatted to int
var formatOutputInt = function (value) {

    value = value || "0";

    // check if it's negative number
    // it it is, return two's complement
    if (signedIsNegative(value)) {
        return new BigNumber(value, 16).minus(new BigNumber('ffffffffffffffffffffffffffffffffffffffffffffffffffffffffffffffff', 16)).minus(1);
    }
    return new BigNumber(value, 16);
};


/// Formats big right-aligned input bytes to uint
/// @returns right-aligned input bytes formatted to uint
var formatOutputUInt = function (value) {
    value = value || "0";
    return new BigNumber(value, 16);
};

/// @returns input bytes formatted to real
var formatOutputReal = function (value) {
    return formatOutputInt(value).dividedBy(new BigNumber(2).pow(128)); 
};

/// @returns input bytes formatted to ureal
var formatOutputUReal = function (value) {
    return formatOutputUInt(value).dividedBy(new BigNumber(2).pow(128)); 
};

/// @returns right-aligned input bytes formatted to hex
var formatOutputHash = function (value) {
    return "0x" + value;
};

/// @returns right-aligned input bytes formatted to bool
var formatOutputBool = function (value) {
    return value === '0000000000000000000000000000000000000000000000000000000000000001' ? true : false;
};

/// @returns left-aligned input bytes formatted to ascii string
var formatOutputString = function (value) {
    return utils.toAscii(value);
};

/// @returns right-aligned input bytes formatted to address
var formatOutputAddress = function (value) {
    return "0x" + value.slice(value.length - 40, value.length);
};


/// Formats the input to a big number
/// @returns a BigNumber object
var convertToBigNumber = function (value) {

    // remove the leading 0x
    if(typeof value === 'string')
        value = value.replace('0x', '');

    value = value || "0";

    return new BigNumber(value, 16);
};


/**
Formats the input of a transaction and converts all values to HEX

@returns object
*/
var inputTransactionFormatter = function(options){

    // make code -> data
    if(options.code) {
        options.data = options.code;
        delete options.code;
    }

    // make endowment -> value
    if(options.endowment) {
        options.value = options.endowment;
        delete options.endowment;
    }


    // format the following options
    /*jshint maxcomplexity:5 */
<<<<<<< HEAD
    ['gasPrice', 'gas', 'value'].forEach(function(key){
=======
    ['gasPrice', 'value'].forEach(function(key){
>>>>>>> 0b9d450a

        // if hex or string integer
        if(typeof options[key] === 'string') {

            // if not hex assume its a number string
            if(options[key].indexOf('0x') === -1)
                options[key] = utils.fromDecimal(options[key]);

        // if number
        } else if(typeof options[key] === 'number') {
            options[key] = utils.fromDecimal(options[key]);

        // if bignumber
        } else if(options[key] instanceof BigNumber) {
            options[key] = '0x'+ options[key].toString(16);
        }
    });

<<<<<<< HEAD
=======
    // format gas to number
    options.gas = Number(options.gas);

>>>>>>> 0b9d450a

    return options;
};

/**
Formats the output of a transaction to its proper values

@returns object
*/
var outputTransactionFormatter = function(tx){
    // transform to number
<<<<<<< HEAD
    tx.gas = utils.toDecimal(tx.gas);

    tx.gasPrice = utils.toBigNumber(tx.gasPrice);
    tx.value = utils.toBigNumber(tx.value);
=======
    tx.gas = Number(tx.gas);

    // gasPrice to bignumber
    if(typeof tx.gasPrice === 'string' && tx.gasPrice.indexOf('0x') === 0)
        tx.gasPrice = new BigNumber(tx.gasPrice, 16);
    else
        tx.gasPrice = new BigNumber(tx.gasPrice.toString(10), 10);

    // value to bignumber
    if(typeof tx.value === 'string' && tx.value.indexOf('0x') === 0)
        tx.value = new BigNumber(tx.value, 16);
    else
        tx.value = new BigNumber(tx.value.toString(10), 10);
>>>>>>> 0b9d450a

    return tx;
};


/**
Formats the output of a block to its proper values

@returns object
*/
var outputBlockFormatter = function(block){
<<<<<<< HEAD

    // transform to number
    block.gasLimit = utils.toDecimal(block.gasLimit);
    block.gasUsed = utils.toDecimal(block.gasUsed);
    block.size = utils.toDecimal(block.size);
    block.timestamp = utils.toDecimal(block.timestamp);
    block.number = utils.toDecimal(block.number);

    block.minGasPrice = utils.toBigNumber(block.minGasPrice);
    block.difficulty = utils.toBigNumber(block.difficulty);
    block.totalDifficulty = utils.toBigNumber(block.totalDifficulty);

    return block;
};

/**
Formats the output of a log

@returns object
*/
var outputLogFormatter = function(log){

    log.number = utils.toDecimal(log.number);

    return log;
};


/**
Formats the input of a whisper post and converts all values to HEX

@returns object
*/
var inputPostFormatter = function(post){

    post.payload = utils.toHex(post.payload);
    post.ttl = utils.toHex(post.ttl);
    post.workToProve = utils.toHex(post.workToProve);

    if(!(post.topic instanceof Array))
        post.topic = [post.topic];


    // format the following options
    post.topic = post.topic.map(function(topic){
        return utils.toHex(topic);
    });

    return post;
};


/**
Formats the output of a received post message

@returns object
*/
var outputPostFormatter = function(post){

    post.expiry = utils.toDecimal(post.expiry);
    post.sent = utils.toDecimal(post.sent);
    post.ttl = utils.toDecimal(post.ttl);
    post.payloadRaw = post.payload;
    post.payload = utils.toAscii(post.payload);

    if(post.payload.indexOf('{') === 0 || post.payload.indexOf('[') === 0) {
        try {
            post.payload = JSON.parse(post.payload);
        } catch (e) { }
    }

    // format the following options
    post.topic = post.topic.map(function(topic){
        return utils.toAscii(topic);
    });

    return post;
=======
    /*jshint maxcomplexity:7 */

    // transform to number
    block.gasLimit = Number(block.gasLimit);
    block.gasUsed = Number(block.gasUsed);
    block.size = Number(block.size);
    block.timestamp = Number(block.timestamp);
    block.number = Number(block.number);

    // minGasPrice to bignumber
    if(block.minGasPrice) {
        if(typeof block.minGasPrice === 'string' && block.minGasPrice.indexOf('0x') === 0)
            block.minGasPrice = new BigNumber(block.minGasPrice, 16);
        else
            block.minGasPrice = new BigNumber(block.minGasPrice.toString(10), 10);
    }


    // difficulty to bignumber
    if(block.difficulty) {
        if(typeof block.difficulty === 'string' && block.difficulty.indexOf('0x') === 0)
            block.difficulty = new BigNumber(block.difficulty, 16);
        else
            block.difficulty = new BigNumber(block.difficulty.toString(10), 10);
    }


    // difficulty to bignumber
    if(block.totalDifficulty) {
        if(typeof block.totalDifficulty === 'string' && block.totalDifficulty.indexOf('0x') === 0)
            block.totalDifficulty = new BigNumber(block.totalDifficulty, 16);
        else
            block.totalDifficulty = new BigNumber(block.totalDifficulty.toString(10), 10);
    }

    return block;
>>>>>>> 0b9d450a
};


module.exports = {
    formatInputInt: formatInputInt,
    formatInputString: formatInputString,
    formatInputBool: formatInputBool,
    formatInputReal: formatInputReal,
    formatOutputInt: formatOutputInt,
    formatOutputUInt: formatOutputUInt,
    formatOutputReal: formatOutputReal,
    formatOutputUReal: formatOutputUReal,
    formatOutputHash: formatOutputHash,
    formatOutputBool: formatOutputBool,
    formatOutputString: formatOutputString,
    formatOutputAddress: formatOutputAddress,
    convertToBigNumber: convertToBigNumber,
    inputTransactionFormatter: inputTransactionFormatter,
    outputTransactionFormatter: outputTransactionFormatter,
<<<<<<< HEAD
    outputBlockFormatter: outputBlockFormatter,
    outputLogFormatter: outputLogFormatter,
    inputPostFormatter: inputPostFormatter,
    outputPostFormatter: outputPostFormatter
=======
    outputBlockFormatter: outputBlockFormatter
>>>>>>> 0b9d450a
};


},{"./config":2,"./utils":17}],9:[function(require,module,exports){
/*
    This file is part of ethereum.js.

    ethereum.js is free software: you can redistribute it and/or modify
    it under the terms of the GNU Lesser General Public License as published by
    the Free Software Foundation, either version 3 of the License, or
    (at your option) any later version.

    ethereum.js is distributed in the hope that it will be useful,
    but WITHOUT ANY WARRANTY; without even the implied warranty of
    MERCHANTABILITY or FITNESS FOR A PARTICULAR PURPOSE.  See the
    GNU Lesser General Public License for more details.

    You should have received a copy of the GNU Lesser General Public License
    along with ethereum.js.  If not, see <http://www.gnu.org/licenses/>.
*/
/** @file httpprovider.js
 * @authors:
 *   Marek Kotewicz <marek@ethdev.com>
 *   Marian Oancea <marian@ethdev.com>
 * @date 2014
 */

if ("build" !== 'build') {/*
        var XMLHttpRequest = require('xmlhttprequest').XMLHttpRequest; // jshint ignore:line
*/}

var HttpProvider = function (host) {
    this.handlers = [];
    this.host = host || 'http://localhost:8080';
};

HttpProvider.prototype.send = function (payload, callback) {
    var request = new XMLHttpRequest();
    request.open('POST', this.host, false);

    // ASYNC
    if(typeof callback === 'function') {
        request.onreadystatechange = function() {
            if(request.readyState === 4 && request.status === 200) {
                callback(JSON.parse(request.responseText));
            }
        };

        request.open('POST', this.host, true);
        request.send(JSON.stringify(payload));

    // SYNC
    } else {
        request.open('POST', this.host, false);
        request.send(JSON.stringify(payload));

        // check request.status
        if(request.status !== 200)
            return;
        return JSON.parse(request.responseText);
        
    }
};

module.exports = HttpProvider;


},{}],10:[function(require,module,exports){
/*
    This file is part of ethereum.js.

    ethereum.js is free software: you can redistribute it and/or modify
    it under the terms of the GNU Lesser General Public License as published by
    the Free Software Foundation, either version 3 of the License, or
    (at your option) any later version.

    ethereum.js is distributed in the hope that it will be useful,
    but WITHOUT ANY WARRANTY; without even the implied warranty of
    MERCHANTABILITY or FITNESS FOR A PARTICULAR PURPOSE.  See the
    GNU Lesser General Public License for more details.

    You should have received a copy of the GNU Lesser General Public License
    along with ethereum.js.  If not, see <http://www.gnu.org/licenses/>.
*/
/** @file jsonrpc.js
 * @authors:
 *   Marek Kotewicz <marek@ethdev.com>
 * @date 2015
 */

var messageId = 1;

/// Should be called to valid json create payload object
/// @param method of jsonrpc call, required
/// @param params, an array of method params, optional
/// @returns valid jsonrpc payload object
var toPayload = function (method, params) {
    if (!method)
        console.error('jsonrpc method should be specified!');

    return {
        jsonrpc: '2.0',
        method: method,
        params: params || [],
        id: messageId++
    }; 
};

/// Should be called to check if jsonrpc response is valid
/// @returns true if response is valid, otherwise false 
var isValidResponse = function (response) {
    return !!response &&
        !response.error &&
        response.jsonrpc === '2.0' &&
        typeof response.id === 'number' &&
        response.result !== undefined; // only undefined is not valid json object
};

/// Should be called to create batch payload object
/// @param messages, an array of objects with method (required) and params (optional) fields
var toBatchPayload = function (messages) {
    return messages.map(function (message) {
        return toPayload(message.method, message.params);
    }); 
};

module.exports = {
    toPayload: toPayload,
    isValidResponse: isValidResponse,
    toBatchPayload: toBatchPayload
};



},{}],11:[function(require,module,exports){
/*
    This file is part of ethereum.js.

    ethereum.js is free software: you can redistribute it and/or modify
    it under the terms of the GNU Lesser General Public License as published by
    the Free Software Foundation, either version 3 of the License, or
    (at your option) any later version.

    ethereum.js is distributed in the hope that it will be useful,
    but WITHOUT ANY WARRANTY; without even the implied warranty of
    MERCHANTABILITY or FITNESS FOR A PARTICULAR PURPOSE.  See the
    GNU Lesser General Public License for more details.

    You should have received a copy of the GNU Lesser General Public License
    along with ethereum.js.  If not, see <http://www.gnu.org/licenses/>.
*/
/** @file eth.js
 * @authors:
 *   Marek Kotewicz <marek@ethdev.com>
 * @date 2015
 */

// var formatters = require('./formatters');

/// @returns an array of objects describing web3.eth api methods
var methods = [
    // { name: 'getBalance', call: 'eth_balanceAt', outputFormatter: formatters.convertToBigNumber},
];

/// @returns an array of objects describing web3.eth api properties
var properties = [
    { name: 'listening', getter: 'net_listening', setter: 'eth_setListening'},
    { name: 'peerCount', getter: 'net_peerCount'},
];


module.exports = {
    methods: methods,
    properties: properties
};


},{}],12:[function(require,module,exports){
/*
    This file is part of ethereum.js.

    ethereum.js is free software: you can redistribute it and/or modify
    it under the terms of the GNU Lesser General Public License as published by
    the Free Software Foundation, either version 3 of the License, or
    (at your option) any later version.

    ethereum.js is distributed in the hope that it will be useful,
    but WITHOUT ANY WARRANTY; without even the implied warranty of
    MERCHANTABILITY or FITNESS FOR A PARTICULAR PURPOSE.  See the
    GNU Lesser General Public License for more details.

    You should have received a copy of the GNU Lesser General Public License
    along with ethereum.js.  If not, see <http://www.gnu.org/licenses/>.
*/
/** @file qtsync.js
 * @authors:
 *   Marek Kotewicz <marek@ethdev.com>
 *   Marian Oancea <marian@ethdev.com>
 * @date 2014
 */

var QtSyncProvider = function () {
};

QtSyncProvider.prototype.send = function (payload) {
    var result = navigator.qt.callMethod(JSON.stringify(payload));
    return JSON.parse(result);
};

module.exports = QtSyncProvider;


},{}],13:[function(require,module,exports){
/*
    This file is part of ethereum.js.

    ethereum.js is free software: you can redistribute it and/or modify
    it under the terms of the GNU Lesser General Public License as published by
    the Free Software Foundation, either version 3 of the License, or
    (at your option) any later version.

    ethereum.js is distributed in the hope that it will be useful,
    but WITHOUT ANY WARRANTY; without even the implied warranty of
    MERCHANTABILITY or FITNESS FOR A PARTICULAR PURPOSE.  See the
    GNU Lesser General Public License for more details.

    You should have received a copy of the GNU Lesser General Public License
    along with ethereum.js.  If not, see <http://www.gnu.org/licenses/>.
*/
/** @file requestmanager.js
 * @authors:
 *   Jeffrey Wilcke <jeff@ethdev.com>
 *   Marek Kotewicz <marek@ethdev.com>
 *   Marian Oancea <marian@ethdev.com>
 *   Gav Wood <g@ethdev.com>
 * @date 2014
 */

var jsonrpc = require('./jsonrpc');
var c = require('./config');

/**
 * It's responsible for passing messages to providers
 * It's also responsible for polling the ethereum node for incoming messages
 * Default poll timeout is 1 second
 */
var requestManager = function() {
    var polls = [];
    var timeout = null;
    var provider;

<<<<<<< HEAD
    var send = function (data, callback) {
        /*jshint maxcomplexity: 7 */
=======
    var send = function (data) {
        /*jshint maxcomplexity: 6 */
>>>>>>> 0b9d450a

        // format the input before sending
        if(typeof data.inputFormatter === 'function') {
            data.params = Array.prototype.map.call(data.params, function(item){
                return data.inputFormatter(item);
            });
        }

        var payload = jsonrpc.toPayload(data.method, data.params);
        
        if (!provider) {
            console.error('provider is not set');
            return null;
        }

        // ASYNC (only when callback is given, and it a HttpProvidor)
        if(typeof callback === 'function' && provider.host){
            provider.send(payload, function(result){

<<<<<<< HEAD
                if (!jsonrpc.isValidResponse(result)) {
                    console.log(result);
                    if(typeof result === 'object' && result.error && result.error.message)
                        console.error(result.error.message);
                    return null;
                }

                // format the output
                callback((typeof data.outputFormatter === 'function') ? data.outputFormatter(result.result) : result.result);
            });

        // SYNC
        } else {
            var result = provider.send(payload);

            if (!jsonrpc.isValidResponse(result)) {
                console.log(result);
                if(typeof result === 'object' && result.error && result.error.message)
                    console.error(result.error.message);
                return null;
            }

            // format the output
            return (typeof data.outputFormatter === 'function') ? data.outputFormatter(result.result) : result.result;
        }
        
=======
        if (!jsonrpc.isValidResponse(result)) {
            console.log(result);
            if(typeof result === 'object' && result.error && result.error.message)
                console.error(result.error.message);
            return null;
        }
        
        // format the output
        return (typeof data.outputFormatter === 'function') ? data.outputFormatter(result.result) : result.result;
>>>>>>> 0b9d450a
    };

    var setProvider = function (p) {
        provider = p;
    };

    /*jshint maxparams:4 */
    var startPolling = function (data, pollId, callback, uninstall) {
        polls.push({data: data, id: pollId, callback: callback, uninstall: uninstall});
    };
    /*jshint maxparams:3 */

    var stopPolling = function (pollId) {
        for (var i = polls.length; i--;) {
            var poll = polls[i];
            if (poll.id === pollId) {
                polls.splice(i, 1);
            }
        }
    };

    var reset = function () {
        polls.forEach(function (poll) {
            poll.uninstall(poll.id); 
        });
        polls = [];

        if (timeout) {
            clearTimeout(timeout);
            timeout = null;
        }
        poll();
    };

    var poll = function () {
        polls.forEach(function (data) {
            // send async
            send(data.data, function(result){
                if (!(result instanceof Array) || result.length === 0) {
                    return;
                }
                data.callback(result);
            });
        });
        timeout = setTimeout(poll, c.ETH_POLLING_TIMEOUT);
    };
    
    poll();

    return {
        send: send,
        setProvider: setProvider,
        startPolling: startPolling,
        stopPolling: stopPolling,
        reset: reset
    };
};

module.exports = requestManager;


},{"./config":2,"./jsonrpc":10}],14:[function(require,module,exports){
/*
    This file is part of ethereum.js.

    ethereum.js is free software: you can redistribute it and/or modify
    it under the terms of the GNU Lesser General Public License as published by
    the Free Software Foundation, either version 3 of the License, or
    (at your option) any later version.

    ethereum.js is distributed in the hope that it will be useful,
    but WITHOUT ANY WARRANTY; without even the implied warranty of
    MERCHANTABILITY or FITNESS FOR A PARTICULAR PURPOSE.  See the
    GNU Lesser General Public License for more details.

    You should have received a copy of the GNU Lesser General Public License
    along with ethereum.js.  If not, see <http://www.gnu.org/licenses/>.
*/
/** @file shh.js
 * @authors:
 *   Marek Kotewicz <marek@ethdev.com>
 * @date 2015
 */

var formatters = require('./formatters');

/// @returns an array of objects describing web3.shh api methods
var methods = function () {
    return [
    { name: 'post', call: 'shh_post', inputFormatter: formatters.inputPostFormatter },
    { name: 'newIdentity', call: 'shh_newIdentity' },
    { name: 'hasIdentity', call: 'shh_haveIdentity' },
    { name: 'newGroup', call: 'shh_newGroup' },
    { name: 'addToGroup', call: 'shh_addToGroup' },

    // deprecated
<<<<<<< HEAD
    { name: 'haveIdentity', call: 'shh_haveIdentity', newMethod: 'shh.hasIdentity' },
=======
    { name: 'haveIdentity', call: 'shh_haveIdentity', newMethod: 'hasIdentity' },
>>>>>>> 0b9d450a
    ];
};

module.exports = {
    methods: methods
};


},{"./formatters":8}],15:[function(require,module,exports){
/*
    This file is part of ethereum.js.

    ethereum.js is free software: you can redistribute it and/or modify
    it under the terms of the GNU Lesser General Public License as published by
    the Free Software Foundation, either version 3 of the License, or
    (at your option) any later version.

    ethereum.js is distributed in the hope that it will be useful,
    but WITHOUT ANY WARRANTY; without even the implied warranty of
    MERCHANTABILITY or FITNESS FOR A PARTICULAR PURPOSE.  See the
    GNU Lesser General Public License for more details.

    You should have received a copy of the GNU Lesser General Public License
    along with ethereum.js.  If not, see <http://www.gnu.org/licenses/>.
*/
/** @file signature.js
 * @authors:
 *   Marek Kotewicz <marek@ethdev.com>
 * @date 2015
 */

var web3 = require('./web3'); 
var c = require('./config');

/// @param function name for which we want to get signature
/// @returns signature of function with given name
var functionSignatureFromAscii = function (name) {
    return web3.sha3(web3.fromAscii(name)).slice(0, 2 + c.ETH_SIGNATURE_LENGTH * 2);
};

/// @param event name for which we want to get signature
/// @returns signature of event with given name
var eventSignatureFromAscii = function (name) {
    return web3.sha3(web3.fromAscii(name));
};

module.exports = {
    functionSignatureFromAscii: functionSignatureFromAscii,
    eventSignatureFromAscii: eventSignatureFromAscii
};


},{"./config":2,"./web3":19}],16:[function(require,module,exports){
/*
    This file is part of ethereum.js.

    ethereum.js is free software: you can redistribute it and/or modify
    it under the terms of the GNU Lesser General Public License as published by
    the Free Software Foundation, either version 3 of the License, or
    (at your option) any later version.

    ethereum.js is distributed in the hope that it will be useful,
    but WITHOUT ANY WARRANTY; without even the implied warranty of
    MERCHANTABILITY or FITNESS FOR A PARTICULAR PURPOSE.  See the
    GNU Lesser General Public License for more details.

    You should have received a copy of the GNU Lesser General Public License
    along with ethereum.js.  If not, see <http://www.gnu.org/licenses/>.
*/
/** @file types.js
 * @authors:
 *   Marek Kotewicz <marek@ethdev.com>
 * @date 2015
 */

var f = require('./formatters');

/// @param expected type prefix (string)
/// @returns function which checks if type has matching prefix. if yes, returns true, otherwise false
var prefixedType = function (prefix) {
    return function (type) {
        return type.indexOf(prefix) === 0;
    };
};

/// @param expected type name (string)
/// @returns function which checks if type is matching expected one. if yes, returns true, otherwise false
var namedType = function (name) {
    return function (type) {
        return name === type;
    };
};

/// Setups input formatters for solidity types
/// @returns an array of input formatters 
var inputTypes = function () {
    
    return [
        { type: prefixedType('uint'), format: f.formatInputInt },
        { type: prefixedType('int'), format: f.formatInputInt },
        { type: prefixedType('hash'), format: f.formatInputInt },
        { type: prefixedType('string'), format: f.formatInputString }, 
        { type: prefixedType('real'), format: f.formatInputReal },
        { type: prefixedType('ureal'), format: f.formatInputReal },
        { type: namedType('address'), format: f.formatInputInt },
        { type: namedType('bool'), format: f.formatInputBool }
    ];
};

/// Setups output formaters for solidity types
/// @returns an array of output formatters
var outputTypes = function () {

    return [
        { type: prefixedType('uint'), format: f.formatOutputUInt },
        { type: prefixedType('int'), format: f.formatOutputInt },
        { type: prefixedType('hash'), format: f.formatOutputHash },
        { type: prefixedType('string'), format: f.formatOutputString },
        { type: prefixedType('real'), format: f.formatOutputReal },
        { type: prefixedType('ureal'), format: f.formatOutputUReal },
        { type: namedType('address'), format: f.formatOutputAddress },
        { type: namedType('bool'), format: f.formatOutputBool }
    ];
};

module.exports = {
    prefixedType: prefixedType,
    namedType: namedType,
    inputTypes: inputTypes,
    outputTypes: outputTypes
};


},{"./formatters":8}],17:[function(require,module,exports){
/*
    This file is part of ethereum.js.

    ethereum.js is free software: you can redistribute it and/or modify
    it under the terms of the GNU Lesser General Public License as published by
    the Free Software Foundation, either version 3 of the License, or
    (at your option) any later version.

    ethereum.js is distributed in the hope that it will be useful,
    but WITHOUT ANY WARRANTY; without even the implied warranty of
    MERCHANTABILITY or FITNESS FOR A PARTICULAR PURPOSE.  See the
    GNU Lesser General Public License for more details.

    You should have received a copy of the GNU Lesser General Public License
    along with ethereum.js.  If not, see <http://www.gnu.org/licenses/>.
*/
/** @file utils.js
 * @authors:
 *   Marek Kotewicz <marek@ethdev.com>
 * @date 2015
 */

var c = require('./config');

if ("build" !== 'build') {/*
    var BigNumber = require('bignumber.js'); // jshint ignore:line
*/}

var unitMap = {
    'wei':      '1',
    'kwei':     '1000',
    'ada':      '1000',
    'mwei':     '1000000',
    'babbage':  '1000000',
    'gwei':     '1000000000',
    'shannon':  '1000000000',
    'szabo':    '1000000000000',
    'finney':   '1000000000000000',
    'ether':    '1000000000000000000',
    'kether':   '1000000000000000000000',
    'grand':    '1000000000000000000000',
    'einstein': '1000000000000000000000',
    'mether':   '1000000000000000000000000',
    'gether':   '1000000000000000000000000000',
    'tether':   '1000000000000000000000000000000'
};


if ("build" !== 'build') {/*
    var BigNumber = require('bignumber.js'); // jshint ignore:line
*/}

var unitMap = {
    'wei':      '1',
    'kwei':     '1000',
    'ada':      '1000',
    'mwei':     '1000000',
    'babbage':  '1000000',
    'gwei':     '1000000000',
    'shannon':  '1000000000',
    'szabo':    '1000000000000',
    'finney':   '1000000000000000',
    'ether':    '1000000000000000000',
    'kether':   '1000000000000000000000',
    'grand':    '1000000000000000000000',
    'einstein': '1000000000000000000000',
    'mether':   '1000000000000000000000000',
    'gether':   '1000000000000000000000000000',
    'tether':   '1000000000000000000000000000000'
};


/// Finds first index of array element matching pattern
/// @param array
/// @param callback pattern
/// @returns index of element
var findIndex = function (array, callback) {
    var end = false;
    var i = 0;
    for (; i < array.length && !end; i++) {
        end = callback(array[i]);
    }
    return end ? i - 1 : -1;
};

/// @returns ascii string representation of hex value prefixed with 0x
var toAscii = function(hex) {
// Find termination
    var str = "";
    var i = 0, l = hex.length;
    if (hex.substring(0, 2) === '0x') {
        i = 2;
    }
    for (; i < l; i+=2) {
        var code = parseInt(hex.substr(i, 2), 16);
        if (code === 0) {
            break;
        }

        str += String.fromCharCode(code);
    }

    return str;
};
    
var toHexNative = function(str) {
    var hex = "";
    for(var i = 0; i < str.length; i++) {
        var n = str.charCodeAt(i).toString(16);
        hex += n.length < 2 ? '0' + n : n;
    }

    return hex;
};

/// @returns hex representation (prefixed by 0x) of ascii string
var fromAscii = function(str, pad) {
    pad = pad === undefined ? 0 : pad;
    var hex = toHexNative(str);
    while (hex.length < pad*2)
        hex += "00";
    return "0x" + hex;
};

/// @returns display name for function/event eg. multiply(uint256) -> multiply
var extractDisplayName = function (name) {
    var length = name.indexOf('('); 
    return length !== -1 ? name.substr(0, length) : name;
};

/// @returns overloaded part of function/event name
var extractTypeName = function (name) {
    /// TODO: make it invulnerable
    var length = name.indexOf('(');
    return length !== -1 ? name.substr(length + 1, name.length - 1 - (length + 1)).replace(' ', '') : "";
};

/// Filters all function from input abi
/// @returns abi array with filtered objects of type 'function'
var filterFunctions = function (json) {
    return json.filter(function (current) {
        return current.type === 'function'; 
    }); 
};

/// Filters all events form input abi
/// @returns abi array with filtered objects of type 'event'
var filterEvents = function (json) {
    return json.filter(function (current) {
        return current.type === 'event';
    });
};

/// used to transform value/string to eth string
/// TODO: use BigNumber.js to parse int
/// TODO: add tests for it!
// DEPRECATED
var toEth = function (str) {

    console.warn('This method is deprecated please use eth.fromWei(BigNumberOrNumber, unit) instead.');

     /*jshint maxcomplexity:7 */
    var val = typeof str === "string" ? str.indexOf('0x') === 0 ? parseInt(str.substr(2), 16) : parseInt(str.replace(/,/g,'').replace(/ /g,'')) : str;
    var unit = 0;
    var units = c.ETH_UNITS;
    while (val > 3000 && unit < units.length - 1)
    {
        val /= 1000;
        unit++;
    }
    var s = val.toString().length < val.toFixed(2).length ? val.toString() : val.toFixed(2);
    var replaceFunction = function($0, $1, $2) {
        return $1 + ',' + $2;
    };

    while (true) {
        var o = s;
        s = s.replace(/(\d)(\d\d\d[\.\,])/, replaceFunction);
        if (o === s)
            break;
    }
    return s + ' ' + units[unit];
};


var toDecimal = function (val) {
<<<<<<< HEAD

    // pass it through is its already a number
    if(typeof val === 'number' || (typeof val === 'string' && val.indexOf('0x') === -1))
        return val;

    // remove 0x and place 0, if it's required
    val = val.length > 2 ? val.substring(2) : "0";
    return new BigNumber(val, 16).toNumber(); //.toString(10));
=======
    // remove 0x and place 0, if it's required
    val = val.length > 2 ? val.substring(2) : "0";
    return (new BigNumber(val, 16).toString(10));
>>>>>>> 0b9d450a
};

var fromDecimal = function (val) {
    return "0x" + (new BigNumber(val).toString(16));
};


<<<<<<< HEAD
var toHex = function (val) {
    /*jshint maxcomplexity:5 */

    // pass it through is its already a number
    if(typeof val === 'object')
        return fromAscii(JSON.stringify(val));

    // pass it through is its already a number
    if(typeof val === 'string' && val.indexOf('0x') === 0)
        return val;

    if(typeof val === 'string' && !isFinite(val))
        return fromAscii(val);

    if(isFinite(val))
        return fromDecimal(val);

    return val;
};


=======
>>>>>>> 0b9d450a
/**
Takes a number of wei and converts it to any other ether unit.

Possible units are:

    - kwei/ada
    - mwei/babbage
    - gwei/shannon
    - szabo
    - finney
    - ether
    - kether/grand/einstein
    - mether
    - gether
    - tether

@method fromWei
@param {Number|String} number can be a number, number string or a HEX of a decimal
@param {String} unit the unit to convert to
@return {String|Object} When given a BigNumber object it returns one as well, otherwise a number
*/
var fromWei = function(number, unit) {
    /*jshint maxcomplexity: 6 */
    unit = unit.toLowerCase();

    var isBigNumber = true;

    if(!unitMap[unit]) {
        console.warn('This unit doesn\'t exists, please use the one of the following units' , unitMap);
        return number;
    }

    if(!number)
        return number;

    if(typeof number === 'string' && number.indexOf('0x') === 0) {
        isBigNumber = false;
        number = new BigNumber(number, 16);
    }
    
    if(!(number instanceof BigNumber)) {
        isBigNumber = false;
        number = new BigNumber(number.toString(10), 10); // toString to prevent errors, the user have to handle giving correct bignums themselves
    }

    number = number.dividedBy(new BigNumber(unitMap[unit], 10));

    return (isBigNumber) ? number : number.toString(10);
};

/**
Takes a number of a unit and converts it to wei.

Possible units are:

    - kwei/ada
    - mwei/babbage
    - gwei/shannon
    - szabo
    - finney
    - ether
    - kether/grand/einstein
    - mether
    - gether
    - tether

@method toWei
@param {Number|String|BigNumber} number can be a number, number string or a HEX of a decimal
@param {String} unit the unit to convert to
@return {String|Object} When given a BigNumber object it returns one as well, otherwise a number
*/
var toWei = function(number, unit) {
    /*jshint maxcomplexity: 6 */
    unit = unit.toLowerCase();

    var isBigNumber = true;

    if(!unitMap[unit]) {
        console.warn('This unit doesn\'t exists, please use the one of the following units' , unitMap);
        return number;
    }

    if(!number)
        return number;

    if(typeof number === 'string' && number.indexOf('0x') === 0) {
        isBigNumber = false;
        number = new BigNumber(number, 16);
    }

    if(!(number instanceof BigNumber)) {
        isBigNumber = false;
        number = new BigNumber(number.toString(10), 10);// toString to prevent errors, the user have to handle giving correct bignums themselves
    }


    number = number.times(new BigNumber(unitMap[unit], 10));

    return (isBigNumber) ? number : number.toString(10);
};


/**
Checks if the given string is a valid ethereum HEX address.

@method isAddress
@param {String} address the given HEX adress
@return {Boolean}
*/
var isAddress = function(address) {
    if(address.indexOf('0x') === 0 && address.length !== 42)
        return false;
    if(address.indexOf('0x') === -1 && address.length !== 40)
        return false;

    return /^\w+$/.test(address);
};

<<<<<<< HEAD

/**
Takes an input and transforms it into an bignumber

@method toBigNumber
@param {Number|String|BigNumber} a number, string, HEX string or BigNumber
@return {Object} BigNumber
*/
var toBigNumber = function(number) {
    if(number instanceof BigNumber)
        return number;

    if(number) {
        if(typeof number === 'string' && number.indexOf('0x') === 0)
            number = new BigNumber(number, 16);
        else
            number = new BigNumber(number.toString(10), 10);
    }

    return number;
=======
var isBigNumber = function (value) {
    return value instanceof BigNumber ||
        (value && value.constructor && value.constructor.name === 'BigNumber');
>>>>>>> 0b9d450a
};


module.exports = {
    findIndex: findIndex,
<<<<<<< HEAD
    toHex: toHex,
=======
>>>>>>> 0b9d450a
    toDecimal: toDecimal,
    fromDecimal: fromDecimal,
    toAscii: toAscii,
    fromAscii: fromAscii,
    extractDisplayName: extractDisplayName,
    extractTypeName: extractTypeName,
    filterFunctions: filterFunctions,
    filterEvents: filterEvents,
    toEth: toEth,
    toWei: toWei,
    fromWei: fromWei,
<<<<<<< HEAD
    toBigNumber: toBigNumber,
    isAddress: isAddress
=======
    isAddress: isAddress,
    isBigNumber: isBigNumber
>>>>>>> 0b9d450a
};


},{"./config":2}],18:[function(require,module,exports){
/*
    This file is part of ethereum.js.

    ethereum.js is free software: you can redistribute it and/or modify
    it under the terms of the GNU Lesser General Public License as published by
    the Free Software Foundation, either version 3 of the License, or
    (at your option) any later version.

    ethereum.js is distributed in the hope that it will be useful,
    but WITHOUT ANY WARRANTY; without even the implied warranty of
    MERCHANTABILITY or FITNESS FOR A PARTICULAR PURPOSE.  See the
    GNU Lesser General Public License for more details.

    You should have received a copy of the GNU Lesser General Public License
    along with ethereum.js.  If not, see <http://www.gnu.org/licenses/>.
*/
/** @file watches.js
 * @authors:
 *   Marek Kotewicz <marek@ethdev.com>
 * @date 2015
 */

/// @returns an array of objects describing web3.eth.filter api methods
var eth = function () {
    var newFilter = function (args) {
        return typeof args[0] === 'string' ? 'eth_newFilterString' : 'eth_newFilter';
    };

    return [
    { name: 'newFilter', call: newFilter },
    { name: 'uninstallFilter', call: 'eth_uninstallFilter' },
    { name: 'getLogs', call: 'eth_filterLogs' }
    ];
};

/// @returns an array of objects describing web3.shh.watch api methods
var shh = function () {
    return [
    { name: 'newFilter', call: 'shh_newFilter' },
    { name: 'uninstallFilter', call: 'shh_uninstallFilter' },
    { name: 'getLogs', call: 'shh_getMessages' }
    ];
};

module.exports = {
    eth: eth,
    shh: shh
};


},{}],19:[function(require,module,exports){
/*
    This file is part of ethereum.js.

    ethereum.js is free software: you can redistribute it and/or modify
    it under the terms of the GNU Lesser General Public License as published by
    the Free Software Foundation, either version 3 of the License, or
    (at your option) any later version.

    ethereum.js is distributed in the hope that it will be useful,
    but WITHOUT ANY WARRANTY; without even the implied warranty of
    MERCHANTABILITY or FITNESS FOR A PARTICULAR PURPOSE.  See the
    GNU Lesser General Public License for more details.

    You should have received a copy of the GNU Lesser General Public License
    along with ethereum.js.  If not, see <http://www.gnu.org/licenses/>.
*/
/** @file web3.js
 * @authors:
 *   Jeffrey Wilcke <jeff@ethdev.com>
 *   Marek Kotewicz <marek@ethdev.com>
 *   Marian Oancea <marian@ethdev.com>
 *   Gav Wood <g@ethdev.com>
 * @date 2014
 */

<<<<<<< HEAD
var net = require('./net');
=======
// if (process.env.NODE_ENV !== 'build') {
//     var BigNumber = require('bignumber.js');
// }

>>>>>>> 0b9d450a
var eth = require('./eth');
var db = require('./db');
var shh = require('./shh');
var watches = require('./watches');
var filter = require('./filter');
var utils = require('./utils');
var formatters = require('./formatters');
var requestManager = require('./requestmanager');
var c = require('./config');

/// @returns an array of objects describing web3 api methods
var web3Methods = function () {
    return [
    { name: 'sha3', call: 'web3_sha3' }
    ];
};

/// creates methods in a given object based on method description on input
/// setups api calls for these methods
var setupMethods = function (obj, methods) {
    methods.forEach(function (method) {
        // allow for object methods 'myObject.method'
        var objectMethods = method.name.split('.'),
            callFunction = function () {
<<<<<<< HEAD
                /*jshint maxcomplexity:5 */
                
                var callback = null,
                    args = Array.prototype.slice.call(arguments),
                    call = typeof method.call === 'function' ? method.call(args) : method.call;

                // get the callback if one is available
                if(typeof args[args.length-1] === 'function'){
                    callback = args[args.length-1];
                    Array.prototype.pop.call(args);
                }

                // add the defaultBlock if not given
                if(method.addDefaultblock && args.length !== method.addDefaultblock)
                    Array.prototype.push.call(args, c.ETH_DEFAULTBLOCK);

                // show deprecated warning
                if(method.newMethod)
                    console.warn('This method is deprecated please use web3.'+ method.newMethod +'() instead.');
=======
                var args = Array.prototype.slice.call(arguments);
                var call = typeof method.call === 'function' ? method.call(args) : method.call;

                // show deprecated warning
                if(method.newMethod)
                    console.warn('This method is deprecated please use eth.'+ method.newMethod +'() instead.');
>>>>>>> 0b9d450a

                return web3.manager.send({
                    method: call,
                    params: args,
                    outputFormatter: method.outputFormatter,
                    inputFormatter: method.inputFormatter
<<<<<<< HEAD
                }, callback);
=======
                });
>>>>>>> 0b9d450a
            };

        if(objectMethods.length > 1) {
            if(!obj[objectMethods[0]])
                obj[objectMethods[0]] = {};

            obj[objectMethods[0]][objectMethods[1]] = callFunction;
        
        } else {

            obj[objectMethods[0]] = callFunction;
        }

    });
};

/// creates properties in a given object based on properties description on input
/// setups api calls for these properties
var setupProperties = function (obj, properties) {
    properties.forEach(function (property) {
        var proto = {};
        proto.get = function () {

            // show deprecated warning
            if(property.newProperty)
<<<<<<< HEAD
                console.warn('This property is deprecated please use web3.'+ property.newProperty +' instead.');
=======
                console.warn('This property is deprecated please use eth.'+ property.newProperty +' instead.');
>>>>>>> 0b9d450a


            return web3.manager.send({
                method: property.getter,
                outputFormatter: property.outputFormatter
            });
        };

        if (property.setter) {
            proto.set = function (val) {

                // show deprecated warning
                if(property.newProperty)
<<<<<<< HEAD
                    console.warn('This property is deprecated please use web3.'+ property.newProperty +' instead.');
=======
                    console.warn('This property is deprecated please use eth.'+ property.newProperty +' instead.');
>>>>>>> 0b9d450a

                return web3.manager.send({
                    method: property.setter,
                    params: [val],
                    inputFormatter: property.inputFormatter
                });
            };
        }

        proto.enumerable = !property.newProperty;
        Object.defineProperty(obj, property.name, proto);

    });
};

/*jshint maxparams:4 */
var startPolling = function (method, id, callback, uninstall) {
    web3.manager.startPolling({
        method: method, 
        params: [id]
    }, id,  callback, uninstall); 
};
/*jshint maxparams:3 */

var stopPolling = function (id) {
    web3.manager.stopPolling(id);
};

var ethWatch = {
    startPolling: startPolling.bind(null, 'eth_changed'), 
    stopPolling: stopPolling
};

var shhWatch = {
    startPolling: startPolling.bind(null, 'shh_changed'), 
    stopPolling: stopPolling
};

/// setups web3 object, and it's in-browser executed methods
var web3 = {
    manager: requestManager(),
    providers: {},

    setProvider: function (provider) {
        web3.manager.setProvider(provider);
    },
    
    /// Should be called to reset state of web3 object
    /// Resets everything except manager
    reset: function () {
        web3.manager.reset(); 
    },

<<<<<<< HEAD
    /// @returns hex string of the input
    toHex: utils.toHex,

=======
>>>>>>> 0b9d450a
    /// @returns ascii string representation of hex value prefixed with 0x
    toAscii: utils.toAscii,

    /// @returns hex representation (prefixed by 0x) of ascii string
    fromAscii: utils.fromAscii,

    /// @returns decimal representaton of hex value prefixed by 0x
    toDecimal: utils.toDecimal,

    /// @returns hex representation (prefixed by 0x) of decimal value
    fromDecimal: utils.fromDecimal,
<<<<<<< HEAD

    /// @returns a BigNumber object
    toBigNumber: utils.toBigNumber,
=======
>>>>>>> 0b9d450a

    // DEPRECATED
    /// used to transform value/string to eth string
    toEth: function(str) {

        console.warn('This method is deprecated please use eth.fromWei(BigNumberOrNumber, unit) instead.');

        return utils.toEth(str);
    },

    toWei: utils.toWei,
    fromWei: utils.fromWei,
    isAddress: utils.isAddress,

    // provide network information
    net: {
        // peerCount: 
    },


    toWei: utils.toWei,
    fromWei: utils.fromWei,
    isAddress: utils.isAddress,


    /// eth object prototype
    eth: {
        // DEPRECATED
        contractFromAbi: function (abi) {
            console.warn('Initiating a contract like this is deprecated please use var MyContract = eth.contract(abi); new MyContract(address); instead.');

            return function(addr) {
                // Default to address of Config. TODO: rremove prior to genesis.
                addr = addr || '0xc6d9d2cd449a754c494264e1809c50e34d64562b';
                var ret = web3.eth.contract(addr, abi);
                ret.address = addr;
                return ret;
            };
        },

        /// @param filter may be a string, object or event
        /// @param eventParams is optional, this is an object with optional event eventParams params
        /// @param options is optional, this is an object with optional event options ('max'...)
        /*jshint maxparams:4 */
<<<<<<< HEAD
        filter: function (fil, eventParams, options) {
=======
        filter: function (fil, eventParams, options, formatter) {
>>>>>>> 0b9d450a

            // if its event, treat it differently
            if (fil._isEvent)
                return fil(eventParams, options);

<<<<<<< HEAD
            return filter(fil, ethWatch, formatters.outputLogFormatter);
        },
        // DEPRECATED
        watch: function (fil, eventParams, options) {
            console.warn('eth.watch() is deprecated please use eth.filter() instead.');
            return this.filter(fil, eventParams, options);
=======
            return filter(fil, ethWatch, formatter);
        },
        // DEPRECATED
        watch: function (fil, eventParams, options, formatter) {
            console.warn('eth.watch() is deprecated please use eth.filter() instead.');
            return this.filter(fil, eventParams, options, formatter);
>>>>>>> 0b9d450a
        }
        /*jshint maxparams:3 */
    },

    /// db object prototype
    db: {},

    /// shh object prototype
    shh: {
        /// @param filter may be a string, object or event
        filter: function (fil) {
<<<<<<< HEAD
            return filter(fil, shhWatch, formatters.outputPostFormatter);
=======
            return filter(fil, shhWatch);
>>>>>>> 0b9d450a
        },
        // DEPRECATED
        watch: function (fil) {
            console.warn('shh.watch() is deprecated please use shh.filter() instead.');
            return this.filter(fil);
        }
    }
};


// ADD defaultblock
Object.defineProperty(web3.eth, 'defaultBlock', {
    get: function () {

        return c.ETH_DEFAULTBLOCK;
    },
    set: function (val) {
        c.ETH_DEFAULTBLOCK = val;
        return c.ETH_DEFAULTBLOCK;
    }
});


/// setups all api methods
setupMethods(web3, web3Methods());
<<<<<<< HEAD
setupMethods(web3.net, net.methods);
setupProperties(web3.net, net.properties);
=======
>>>>>>> 0b9d450a
setupMethods(web3.eth, eth.methods);
setupProperties(web3.eth, eth.properties);
setupMethods(web3.db, db.methods());
setupMethods(web3.shh, shh.methods());
setupMethods(ethWatch, watches.eth());
setupMethods(shhWatch, watches.shh());

module.exports = web3;


},{"./config":2,"./db":4,"./eth":5,"./filter":7,"./formatters":8,"./net":11,"./requestmanager":13,"./shh":14,"./utils":17,"./watches":18}],"web3":[function(require,module,exports){
var web3 = require('./lib/web3');
web3.providers.HttpProvider = require('./lib/httpprovider');
web3.providers.QtSyncProvider = require('./lib/qtsync');
web3.eth.contract = require('./lib/contract');
web3.abi = require('./lib/abi');

module.exports = web3;

},{"./lib/abi":1,"./lib/contract":3,"./lib/httpprovider":9,"./lib/qtsync":12,"./lib/web3":19}]},{},["web3"])


//# sourceMappingURL=ethereum.js.map<|MERGE_RESOLUTION|>--- conflicted
+++ resolved
@@ -469,7 +469,6 @@
     // return prototype
     if(abi instanceof Array && arguments.length === 1) {
         return Contract.bind(null, abi);
-<<<<<<< HEAD
 
     // deprecated: auto initiate contract
     } else {
@@ -481,19 +480,6 @@
 
 };
 
-=======
-
-    // deprecated: auto initiate contract
-    } else {
-
-        console.warn('Initiating a contract like this is deprecated please use var MyContract = eth.contract(abi); new MyContract(address); instead.');
-
-        return new Contract(arguments[1], arguments[0]);
-    }
-
-};
-
->>>>>>> 0b9d450a
 function Contract(abi, address) {
 
     // workaround for invalid assumption that method.name is the full anonymous prototype of the method.
@@ -581,10 +567,7 @@
  */
 
 var formatters = require('./formatters');
-<<<<<<< HEAD
 // var utils = require('./utils');
-=======
->>>>>>> 0b9d450a
 
 
 var blockCall = function (args) {
@@ -602,52 +585,6 @@
 var transactionCountCall = function (args) {
     return typeof args[0] === "string" ? 'eth_transactionCountByHash' : 'eth_transactionCountByNumber';
 };
-<<<<<<< HEAD
-=======
-
-var uncleCountCall = function (args) {
-    return typeof args[0] === "string" ? 'eth_uncleCountByHash' : 'eth_uncleCountByNumber';
-};
-
-/// @returns an array of objects describing web3.eth api methods
-var methods = [
-    { name: 'getBalance', call: 'eth_balanceAt', outputFormatter: formatters.convertToBigNumber},
-    { name: 'getState', call: 'eth_stateAt' },
-    { name: 'getStorage', call: 'eth_storageAt' },
-    { name: 'getData', call: 'eth_codeAt' },
-    { name: 'getBlock', call: blockCall, outputFormatter: formatters.outputBlockFormatter},
-    { name: 'getUncle', call: uncleCall, outputFormatter: formatters.outputBlockFormatter},
-    { name: 'getCompilers', call: 'eth_compilers' },
-    { name: 'getBlockTransactionCount', call: transactionCountCall },
-    { name: 'getBlockUncleCount', call: uncleCountCall },
-    { name: 'getTransaction', call: transactionCall, outputFormatter: formatters.outputTransactionFormatter },
-    { name: 'getTransactionCount', call: 'eth_countAt'},
-    { name: 'sendTransaction', call: 'eth_transact', inputFormatter: formatters.inputTransactionFormatter },
-    { name: 'call', call: 'eth_call' },
-    { name: 'compile.solidity', call: 'eth_solidity' },
-    { name: 'compile.lll', call: 'eth_lll' },
-    { name: 'compile.serpent', call: 'eth_serpent' },
-    { name: 'flush', call: 'eth_flush' },
-
-    // deprecated methods
-    { name: 'balanceAt', call: 'eth_balanceAt', newMethod: 'getBalance' },
-    { name: 'stateAt', call: 'eth_stateAt', newMethod: 'getState' },
-    { name: 'storageAt', call: 'eth_storageAt', newMethod: 'getStorage' },
-    { name: 'countAt', call: 'eth_countAt', newMethod: 'getTransactionCount' },
-    { name: 'codeAt', call: 'eth_codeAt', newMethod: 'getData' },
-    { name: 'transact', call: 'eth_transact', newMethod: 'sendTransaction' },
-    { name: 'block', call: blockCall, newMethod: 'getBlock' },
-    { name: 'transaction', call: transactionCall, newMethod: 'getTransaction' },
-    { name: 'uncle', call: uncleCall, newMethod: 'getUncle' },
-    { name: 'compilers', call: 'eth_compilers', newMethod: 'getCompilers' },
-    { name: 'solidity', call: 'eth_solidity', newMethod: 'compile.solidity' },
-    { name: 'lll', call: 'eth_lll', newMethod: 'compile.lll' },
-    { name: 'serpent', call: 'eth_serpent', newMethod: 'compile.serpent' },
-    { name: 'transactionCount', call: transactionCountCall, newMethod: 'getBlockTransactionCount' },
-    { name: 'uncleCount', call: uncleCountCall, newMethod: 'getBlockUncleCount' },
-    { name: 'logs', call: 'eth_logs' }
-];
->>>>>>> 0b9d450a
 
 var uncleCountCall = function (args) {
     return typeof args[0] === "string" ? 'eth_uncleCountByHash' : 'eth_uncleCountByNumber';
@@ -694,7 +631,6 @@
 
 /// @returns an array of objects describing web3.eth api properties
 var properties = [
-<<<<<<< HEAD
     { name: 'coinbase', getter: 'eth_coinbase'},
     { name: 'mining', getter: 'eth_mining'},
     { name: 'gasPrice', getter: 'eth_gasPrice', outputFormatter: formatters.convertToBigNumber},
@@ -705,19 +641,6 @@
     { name: 'listening', getter: 'net_listening', setter: 'eth_setListening', newProperty: 'net.listening'},
     { name: 'peerCount', getter: 'net_peerCount', newProperty: 'net.peerCount'},
     { name: 'number', getter: 'eth_number', newProperty: 'eth.blockNumber'}
-=======
-    { name: 'coinbase', getter: 'eth_coinbase', setter: 'eth_setCoinbase' },
-    { name: 'listening', getter: 'eth_listening', setter: 'eth_setListening' },
-    { name: 'mining', getter: 'eth_mining', setter: 'eth_setMining' },
-    { name: 'gasPrice', getter: 'eth_gasPrice', outputFormatter: formatters.convertToBigNumber},
-    { name: 'accounts', getter: 'eth_accounts' },
-    { name: 'peerCount', getter: 'eth_peerCount' },
-    { name: 'defaultBlock', getter: 'eth_defaultBlock', setter: 'eth_setDefaultBlock' },
-    { name: 'blockNumber', getter: 'eth_number'},
-
-    // deprecated properties
-    { name: 'number', getter: 'eth_number', newProperty: 'blockNumber'}
->>>>>>> 0b9d450a
 ];
 
 
@@ -1201,11 +1124,7 @@
 
     // format the following options
     /*jshint maxcomplexity:5 */
-<<<<<<< HEAD
     ['gasPrice', 'gas', 'value'].forEach(function(key){
-=======
-    ['gasPrice', 'value'].forEach(function(key){
->>>>>>> 0b9d450a
 
         // if hex or string integer
         if(typeof options[key] === 'string') {
@@ -1224,12 +1143,6 @@
         }
     });
 
-<<<<<<< HEAD
-=======
-    // format gas to number
-    options.gas = Number(options.gas);
-
->>>>>>> 0b9d450a
 
     return options;
 };
@@ -1241,26 +1154,10 @@
 */
 var outputTransactionFormatter = function(tx){
     // transform to number
-<<<<<<< HEAD
     tx.gas = utils.toDecimal(tx.gas);
 
     tx.gasPrice = utils.toBigNumber(tx.gasPrice);
     tx.value = utils.toBigNumber(tx.value);
-=======
-    tx.gas = Number(tx.gas);
-
-    // gasPrice to bignumber
-    if(typeof tx.gasPrice === 'string' && tx.gasPrice.indexOf('0x') === 0)
-        tx.gasPrice = new BigNumber(tx.gasPrice, 16);
-    else
-        tx.gasPrice = new BigNumber(tx.gasPrice.toString(10), 10);
-
-    // value to bignumber
-    if(typeof tx.value === 'string' && tx.value.indexOf('0x') === 0)
-        tx.value = new BigNumber(tx.value, 16);
-    else
-        tx.value = new BigNumber(tx.value.toString(10), 10);
->>>>>>> 0b9d450a
 
     return tx;
 };
@@ -1272,7 +1169,6 @@
 @returns object
 */
 var outputBlockFormatter = function(block){
-<<<<<<< HEAD
 
     // transform to number
     block.gasLimit = utils.toDecimal(block.gasLimit);
@@ -1350,44 +1246,6 @@
     });
 
     return post;
-=======
-    /*jshint maxcomplexity:7 */
-
-    // transform to number
-    block.gasLimit = Number(block.gasLimit);
-    block.gasUsed = Number(block.gasUsed);
-    block.size = Number(block.size);
-    block.timestamp = Number(block.timestamp);
-    block.number = Number(block.number);
-
-    // minGasPrice to bignumber
-    if(block.minGasPrice) {
-        if(typeof block.minGasPrice === 'string' && block.minGasPrice.indexOf('0x') === 0)
-            block.minGasPrice = new BigNumber(block.minGasPrice, 16);
-        else
-            block.minGasPrice = new BigNumber(block.minGasPrice.toString(10), 10);
-    }
-
-
-    // difficulty to bignumber
-    if(block.difficulty) {
-        if(typeof block.difficulty === 'string' && block.difficulty.indexOf('0x') === 0)
-            block.difficulty = new BigNumber(block.difficulty, 16);
-        else
-            block.difficulty = new BigNumber(block.difficulty.toString(10), 10);
-    }
-
-
-    // difficulty to bignumber
-    if(block.totalDifficulty) {
-        if(typeof block.totalDifficulty === 'string' && block.totalDifficulty.indexOf('0x') === 0)
-            block.totalDifficulty = new BigNumber(block.totalDifficulty, 16);
-        else
-            block.totalDifficulty = new BigNumber(block.totalDifficulty.toString(10), 10);
-    }
-
-    return block;
->>>>>>> 0b9d450a
 };
 
 
@@ -1407,14 +1265,10 @@
     convertToBigNumber: convertToBigNumber,
     inputTransactionFormatter: inputTransactionFormatter,
     outputTransactionFormatter: outputTransactionFormatter,
-<<<<<<< HEAD
     outputBlockFormatter: outputBlockFormatter,
     outputLogFormatter: outputLogFormatter,
     inputPostFormatter: inputPostFormatter,
     outputPostFormatter: outputPostFormatter
-=======
-    outputBlockFormatter: outputBlockFormatter
->>>>>>> 0b9d450a
 };
 
 
@@ -1666,13 +1520,8 @@
     var timeout = null;
     var provider;
 
-<<<<<<< HEAD
     var send = function (data, callback) {
         /*jshint maxcomplexity: 7 */
-=======
-    var send = function (data) {
-        /*jshint maxcomplexity: 6 */
->>>>>>> 0b9d450a
 
         // format the input before sending
         if(typeof data.inputFormatter === 'function') {
@@ -1692,7 +1541,6 @@
         if(typeof callback === 'function' && provider.host){
             provider.send(payload, function(result){
 
-<<<<<<< HEAD
                 if (!jsonrpc.isValidResponse(result)) {
                     console.log(result);
                     if(typeof result === 'object' && result.error && result.error.message)
@@ -1719,17 +1567,6 @@
             return (typeof data.outputFormatter === 'function') ? data.outputFormatter(result.result) : result.result;
         }
         
-=======
-        if (!jsonrpc.isValidResponse(result)) {
-            console.log(result);
-            if(typeof result === 'object' && result.error && result.error.message)
-                console.error(result.error.message);
-            return null;
-        }
-        
-        // format the output
-        return (typeof data.outputFormatter === 'function') ? data.outputFormatter(result.result) : result.result;
->>>>>>> 0b9d450a
     };
 
     var setProvider = function (p) {
@@ -1826,11 +1663,7 @@
     { name: 'addToGroup', call: 'shh_addToGroup' },
 
     // deprecated
-<<<<<<< HEAD
     { name: 'haveIdentity', call: 'shh_haveIdentity', newMethod: 'shh.hasIdentity' },
-=======
-    { name: 'haveIdentity', call: 'shh_haveIdentity', newMethod: 'hasIdentity' },
->>>>>>> 0b9d450a
     ];
 };
 
@@ -2013,30 +1846,6 @@
 };
 
 
-if ("build" !== 'build') {/*
-    var BigNumber = require('bignumber.js'); // jshint ignore:line
-*/}
-
-var unitMap = {
-    'wei':      '1',
-    'kwei':     '1000',
-    'ada':      '1000',
-    'mwei':     '1000000',
-    'babbage':  '1000000',
-    'gwei':     '1000000000',
-    'shannon':  '1000000000',
-    'szabo':    '1000000000000',
-    'finney':   '1000000000000000',
-    'ether':    '1000000000000000000',
-    'kether':   '1000000000000000000000',
-    'grand':    '1000000000000000000000',
-    'einstein': '1000000000000000000000',
-    'mether':   '1000000000000000000000000',
-    'gether':   '1000000000000000000000000000',
-    'tether':   '1000000000000000000000000000000'
-};
-
-
 /// Finds first index of array element matching pattern
 /// @param array
 /// @param callback pattern
@@ -2123,9 +1932,6 @@
 /// TODO: add tests for it!
 // DEPRECATED
 var toEth = function (str) {
-
-    console.warn('This method is deprecated please use eth.fromWei(BigNumberOrNumber, unit) instead.');
-
      /*jshint maxcomplexity:7 */
     var val = typeof str === "string" ? str.indexOf('0x') === 0 ? parseInt(str.substr(2), 16) : parseInt(str.replace(/,/g,'').replace(/ /g,'')) : str;
     var unit = 0;
@@ -2151,7 +1957,6 @@
 
 
 var toDecimal = function (val) {
-<<<<<<< HEAD
 
     // pass it through is its already a number
     if(typeof val === 'number' || (typeof val === 'string' && val.indexOf('0x') === -1))
@@ -2160,11 +1965,6 @@
     // remove 0x and place 0, if it's required
     val = val.length > 2 ? val.substring(2) : "0";
     return new BigNumber(val, 16).toNumber(); //.toString(10));
-=======
-    // remove 0x and place 0, if it's required
-    val = val.length > 2 ? val.substring(2) : "0";
-    return (new BigNumber(val, 16).toString(10));
->>>>>>> 0b9d450a
 };
 
 var fromDecimal = function (val) {
@@ -2172,7 +1972,6 @@
 };
 
 
-<<<<<<< HEAD
 var toHex = function (val) {
     /*jshint maxcomplexity:5 */
 
@@ -2194,8 +1993,6 @@
 };
 
 
-=======
->>>>>>> 0b9d450a
 /**
 Takes a number of wei and converts it to any other ether unit.
 
@@ -2314,7 +2111,11 @@
     return /^\w+$/.test(address);
 };
 
-<<<<<<< HEAD
+var isBigNumber = function (number) {
+    return number instanceof BigNumber ||
+        (number && number.constructor && number.constructor.name === 'BigNumber');
+};
+
 
 /**
 Takes an input and transforms it into an bignumber
@@ -2324,10 +2125,10 @@
 @return {Object} BigNumber
 */
 var toBigNumber = function(number) {
-    if(number instanceof BigNumber)
+    if (isBigNumber(number))
         return number;
 
-    if(number) {
+    if (number) {
         if(typeof number === 'string' && number.indexOf('0x') === 0)
             number = new BigNumber(number, 16);
         else
@@ -2335,20 +2136,12 @@
     }
 
     return number;
-=======
-var isBigNumber = function (value) {
-    return value instanceof BigNumber ||
-        (value && value.constructor && value.constructor.name === 'BigNumber');
->>>>>>> 0b9d450a
 };
 
 
 module.exports = {
     findIndex: findIndex,
-<<<<<<< HEAD
     toHex: toHex,
-=======
->>>>>>> 0b9d450a
     toDecimal: toDecimal,
     fromDecimal: fromDecimal,
     toAscii: toAscii,
@@ -2360,13 +2153,9 @@
     toEth: toEth,
     toWei: toWei,
     fromWei: fromWei,
-<<<<<<< HEAD
     toBigNumber: toBigNumber,
-    isAddress: isAddress
-=======
     isAddress: isAddress,
     isBigNumber: isBigNumber
->>>>>>> 0b9d450a
 };
 
 
@@ -2447,14 +2236,7 @@
  * @date 2014
  */
 
-<<<<<<< HEAD
 var net = require('./net');
-=======
-// if (process.env.NODE_ENV !== 'build') {
-//     var BigNumber = require('bignumber.js');
-// }
-
->>>>>>> 0b9d450a
 var eth = require('./eth');
 var db = require('./db');
 var shh = require('./shh');
@@ -2479,7 +2261,6 @@
         // allow for object methods 'myObject.method'
         var objectMethods = method.name.split('.'),
             callFunction = function () {
-<<<<<<< HEAD
                 /*jshint maxcomplexity:5 */
                 
                 var callback = null,
@@ -2499,25 +2280,13 @@
                 // show deprecated warning
                 if(method.newMethod)
                     console.warn('This method is deprecated please use web3.'+ method.newMethod +'() instead.');
-=======
-                var args = Array.prototype.slice.call(arguments);
-                var call = typeof method.call === 'function' ? method.call(args) : method.call;
-
-                // show deprecated warning
-                if(method.newMethod)
-                    console.warn('This method is deprecated please use eth.'+ method.newMethod +'() instead.');
->>>>>>> 0b9d450a
 
                 return web3.manager.send({
                     method: call,
                     params: args,
                     outputFormatter: method.outputFormatter,
                     inputFormatter: method.inputFormatter
-<<<<<<< HEAD
                 }, callback);
-=======
-                });
->>>>>>> 0b9d450a
             };
 
         if(objectMethods.length > 1) {
@@ -2543,11 +2312,7 @@
 
             // show deprecated warning
             if(property.newProperty)
-<<<<<<< HEAD
                 console.warn('This property is deprecated please use web3.'+ property.newProperty +' instead.');
-=======
-                console.warn('This property is deprecated please use eth.'+ property.newProperty +' instead.');
->>>>>>> 0b9d450a
 
 
             return web3.manager.send({
@@ -2561,11 +2326,7 @@
 
                 // show deprecated warning
                 if(property.newProperty)
-<<<<<<< HEAD
                     console.warn('This property is deprecated please use web3.'+ property.newProperty +' instead.');
-=======
-                    console.warn('This property is deprecated please use eth.'+ property.newProperty +' instead.');
->>>>>>> 0b9d450a
 
                 return web3.manager.send({
                     method: property.setter,
@@ -2619,12 +2380,9 @@
         web3.manager.reset(); 
     },
 
-<<<<<<< HEAD
     /// @returns hex string of the input
     toHex: utils.toHex,
 
-=======
->>>>>>> 0b9d450a
     /// @returns ascii string representation of hex value prefixed with 0x
     toAscii: utils.toAscii,
 
@@ -2636,12 +2394,9 @@
 
     /// @returns hex representation (prefixed by 0x) of decimal value
     fromDecimal: utils.fromDecimal,
-<<<<<<< HEAD
 
     /// @returns a BigNumber object
     toBigNumber: utils.toBigNumber,
-=======
->>>>>>> 0b9d450a
 
     // DEPRECATED
     /// used to transform value/string to eth string
@@ -2660,11 +2415,6 @@
     net: {
         // peerCount: 
     },
-
-
-    toWei: utils.toWei,
-    fromWei: utils.fromWei,
-    isAddress: utils.isAddress,
 
 
     /// eth object prototype
@@ -2686,31 +2436,18 @@
         /// @param eventParams is optional, this is an object with optional event eventParams params
         /// @param options is optional, this is an object with optional event options ('max'...)
         /*jshint maxparams:4 */
-<<<<<<< HEAD
         filter: function (fil, eventParams, options) {
-=======
-        filter: function (fil, eventParams, options, formatter) {
->>>>>>> 0b9d450a
 
             // if its event, treat it differently
             if (fil._isEvent)
                 return fil(eventParams, options);
 
-<<<<<<< HEAD
             return filter(fil, ethWatch, formatters.outputLogFormatter);
         },
         // DEPRECATED
         watch: function (fil, eventParams, options) {
             console.warn('eth.watch() is deprecated please use eth.filter() instead.');
             return this.filter(fil, eventParams, options);
-=======
-            return filter(fil, ethWatch, formatter);
-        },
-        // DEPRECATED
-        watch: function (fil, eventParams, options, formatter) {
-            console.warn('eth.watch() is deprecated please use eth.filter() instead.');
-            return this.filter(fil, eventParams, options, formatter);
->>>>>>> 0b9d450a
         }
         /*jshint maxparams:3 */
     },
@@ -2722,11 +2459,7 @@
     shh: {
         /// @param filter may be a string, object or event
         filter: function (fil) {
-<<<<<<< HEAD
             return filter(fil, shhWatch, formatters.outputPostFormatter);
-=======
-            return filter(fil, shhWatch);
->>>>>>> 0b9d450a
         },
         // DEPRECATED
         watch: function (fil) {
@@ -2752,11 +2485,8 @@
 
 /// setups all api methods
 setupMethods(web3, web3Methods());
-<<<<<<< HEAD
 setupMethods(web3.net, net.methods);
 setupProperties(web3.net, net.properties);
-=======
->>>>>>> 0b9d450a
 setupMethods(web3.eth, eth.methods);
 setupProperties(web3.eth, eth.properties);
 setupMethods(web3.db, db.methods());
